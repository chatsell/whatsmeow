// Copyright (c) 2021 Tulir Asokan
//
// This Source Code Form is subject to the terms of the Mozilla Public
// License, v. 2.0. If a copy of the MPL was not distributed with this
// file, You can obtain one at http://mozilla.org/MPL/2.0/.

package whatsmeow

import (
	"context"
	"crypto/hmac"
	"crypto/sha256"
	"encoding/binary"
	"errors"
	"fmt"
	"strings"
	"time"

	"go.mau.fi/libsignal/ecc"
	"go.mau.fi/libsignal/groups"
	"go.mau.fi/libsignal/keys/prekey"
	"go.mau.fi/libsignal/protocol"
	"google.golang.org/protobuf/proto"

	waBinary "go.mau.fi/whatsmeow/binary"
	"go.mau.fi/whatsmeow/proto/waCommon"
	"go.mau.fi/whatsmeow/proto/waConsumerApplication"
	"go.mau.fi/whatsmeow/proto/waE2E"
	"go.mau.fi/whatsmeow/proto/waMsgApplication"
	"go.mau.fi/whatsmeow/proto/waMsgTransport"
	"go.mau.fi/whatsmeow/types"
	"go.mau.fi/whatsmeow/types/events"
)

// Number of sent messages to cache in memory for handling retry receipts.
const recentMessagesSize = 256

type recentMessageKey struct {
	To types.JID
	ID types.MessageID
}

type RecentMessage struct {
	wa *waE2E.Message
	fb *waMsgApplication.MessageApplication
}

func (rm RecentMessage) IsEmpty() bool {
	return rm.wa == nil && rm.fb == nil
}

func (cli *Client) addRecentMessage(to types.JID, id types.MessageID, wa *waE2E.Message, fb *waMsgApplication.MessageApplication) {
	cli.recentMessagesLock.Lock()
	key := recentMessageKey{to, id}
	if cli.recentMessagesList[cli.recentMessagesPtr].ID != "" {
		delete(cli.recentMessagesMap, cli.recentMessagesList[cli.recentMessagesPtr])
	}
	cli.recentMessagesMap[key] = RecentMessage{wa: wa, fb: fb}
	cli.recentMessagesList[cli.recentMessagesPtr] = key
	cli.recentMessagesPtr++
	if cli.recentMessagesPtr >= len(cli.recentMessagesList) {
		cli.recentMessagesPtr = 0
	}
	cli.recentMessagesLock.Unlock()
}

func (cli *Client) getRecentMessage(to types.JID, id types.MessageID) RecentMessage {
	cli.recentMessagesLock.RLock()
	msg, _ := cli.recentMessagesMap[recentMessageKey{to, id}]
	cli.recentMessagesLock.RUnlock()
	return msg
}

func (cli *Client) getMessageForRetry(ctx context.Context, receipt *events.Receipt, messageID types.MessageID) (RecentMessage, error) {
	msg := cli.getRecentMessage(receipt.Chat, messageID)
	if msg.IsEmpty() {
		waMsg := cli.GetMessageForRetry(receipt.Sender, receipt.Chat, messageID)
		if waMsg == nil {
			return RecentMessage{}, fmt.Errorf("couldn't find message %s", messageID)
		} else {
			fmt.Printf("DEBUG GREETINGS: Found message in GetMessageForRetry to accept retry receipt for %s/%s from %s\n", receipt.Chat, messageID, receipt.Sender)
		}
		msg = RecentMessage{wa: waMsg}
	} else {
		fmt.Printf("DEBUG GREETINGS: Found message in local cache to accept retry receipt for %s/%s from %s\n", receipt.Chat, messageID, receipt.Sender)
	}
	return msg, nil
}

const recreateSessionTimeout = 1 * time.Hour
const recreateSessionTimeoutAggressive = 5 * time.Minute // Shorter timeout for automated greeting scenarios

func (cli *Client) shouldRecreateSession(ctx context.Context, retryCount int, jid types.JID) (reason string, recreate bool) {
	cli.sessionRecreateHistoryLock.Lock()
	defer cli.sessionRecreateHistoryLock.Unlock()
	if contains, err := cli.Store.ContainsSession(ctx, jid.SignalAddress()); err != nil {
		return "", false
	} else if !contains {
		cli.sessionRecreateHistory[jid] = time.Now()
		return "we don't have a Signal session with them", true
	} else if retryCount < 2 {
		return "", false
	}

	// Use shorter timeout for bot accounts or potential automated greeting scenarios
	timeout := recreateSessionTimeout
	if jid.IsBot() {
		timeout = recreateSessionTimeoutAggressive
	}

	prevTime, ok := cli.sessionRecreateHistory[jid]
	if !ok || prevTime.Add(timeout).Before(time.Now()) {
		cli.sessionRecreateHistory[jid] = time.Now()
		if timeout == recreateSessionTimeoutAggressive {
			return fmt.Sprintf("retry count > 1 and over %v since last recreation (aggressive mode for bot/automated)", timeout), true
		}
		return "retry count > 1 and over an hour since last recreation", true
	}
	return "", false
}

type incomingRetryKey struct {
	jid       types.JID
	messageID types.MessageID
}

// handleRetryReceipt handles an incoming retry receipt for an outgoing message.
func (cli *Client) handleRetryReceipt(ctx context.Context, receipt *events.Receipt, node *waBinary.Node) error {
	retryChild, ok := node.GetOptionalChildByTag("retry")
	if !ok {
		return &ElementMissingError{Tag: "retry", In: "retry receipt"}
	}
	ag := retryChild.AttrGetter()
	messageID := ag.String("id")
	timestamp := ag.UnixTime("t")
	retryCount := ag.Int("count")
	if !ag.OK() {
		return ag.Error()
	}
	msg, err := cli.getMessageForRetry(ctx, receipt, messageID)
	if err != nil {
		return err
	}
	var fbConsumerMsg *waConsumerApplication.ConsumerApplication
	if msg.fb != nil {
		subProto, ok := msg.fb.GetPayload().GetSubProtocol().GetSubProtocol().(*waMsgApplication.MessageApplication_SubProtocolPayload_ConsumerMessage)
		if ok {
			fbConsumerMsg, err = subProto.Decode()
			if err != nil {
				return fmt.Errorf("failed to decode consumer message for retry: %w", err)
			}
		}
	}

	retryKey := incomingRetryKey{receipt.Sender, messageID}
	cli.incomingRetryRequestCounterLock.Lock()
	cli.incomingRetryRequestCounter[retryKey]++
	internalCounter := cli.incomingRetryRequestCounter[retryKey]
	cli.incomingRetryRequestCounterLock.Unlock()
	if internalCounter >= 10 {
		fmt.Printf("DEBUG GREETINGS: Dropping retry request from %s for %s: internal retry counter is %d\n", messageID, receipt.Sender, internalCounter)
		return nil
	}

	var fbSKDM *waMsgTransport.MessageTransport_Protocol_Ancillary_SenderKeyDistributionMessage
	var fbDSM *waMsgTransport.MessageTransport_Protocol_Integral_DeviceSentMessage
	if receipt.IsGroup {
		builder := groups.NewGroupSessionBuilder(cli.Store, pbSerializer)
		senderKeyName := protocol.NewSenderKeyName(receipt.Chat.String(), cli.getOwnLID().SignalAddress())
		signalSKDMessage, err := builder.Create(ctx, senderKeyName)
		if err != nil {
<<<<<<< HEAD
			fmt.Printf("DEBUG GREETINGS: Failed to create sender key distribution message to include in retry of %s in %s to %s: %v\n", messageID, receipt.Chat, receipt.Sender, err)
		}
		if msg.wa != nil {
=======
			cli.Log.Warnf("Failed to create sender key distribution message to include in retry of %s in %s to %s: %v", messageID, receipt.Chat, receipt.Sender, err)
		} else if msg.wa != nil {
>>>>>>> c8bdfd36
			msg.wa.SenderKeyDistributionMessage = &waE2E.SenderKeyDistributionMessage{
				GroupID:                             proto.String(receipt.Chat.String()),
				AxolotlSenderKeyDistributionMessage: signalSKDMessage.Serialize(),
			}
		} else {
			fbSKDM = &waMsgTransport.MessageTransport_Protocol_Ancillary_SenderKeyDistributionMessage{
				GroupID:                             proto.String(receipt.Chat.String()),
				AxolotlSenderKeyDistributionMessage: signalSKDMessage.Serialize(),
			}
		}
	} else if receipt.IsFromMe {
		if msg.wa != nil {
			msg.wa = &waE2E.Message{
				DeviceSentMessage: &waE2E.DeviceSentMessage{
					DestinationJID: proto.String(receipt.Chat.String()),
					Message:        msg.wa,
				},
			}
		} else {
			fbDSM = &waMsgTransport.MessageTransport_Protocol_Integral_DeviceSentMessage{
				DestinationJID: proto.String(receipt.Chat.String()),
			}
		}
	}

	// TODO pre-retry callback for fb
	if cli.PreRetryCallback != nil && !cli.PreRetryCallback(receipt, messageID, retryCount, msg.wa) {
		fmt.Printf("DEBUG GREETINGS: Cancelled retry receipt in PreRetryCallback\n")
		return nil
	}

	var plaintext, frankingTag []byte
	if msg.wa != nil {
		plaintext, err = proto.Marshal(msg.wa)
		if err != nil {
			return fmt.Errorf("failed to marshal message: %w", err)
		}
	} else {
		plaintext, err = proto.Marshal(msg.fb)
		if err != nil {
			return fmt.Errorf("failed to marshal consumer message: %w", err)
		}
		frankingHash := hmac.New(sha256.New, msg.fb.GetMetadata().GetFrankingKey())
		frankingHash.Write(plaintext)
		frankingTag = frankingHash.Sum(nil)
	}
	_, hasKeys := node.GetOptionalChildByTag("keys")
	var bundle *prekey.Bundle
	if hasKeys {
		bundle, err = nodeToPreKeyBundle(uint32(receipt.Sender.Device), *node)
		if err != nil {
			return fmt.Errorf("failed to read prekey bundle in retry receipt: %w", err)
		}
	} else if reason, recreate := cli.shouldRecreateSession(ctx, retryCount, receipt.Sender); recreate {
		fmt.Printf("DEBUG GREETINGS: Fetching prekeys for %s for handling retry receipt with no prekey bundle because %s\n", receipt.Sender, reason)
		var keys map[types.JID]preKeyResp
		keys, err = cli.fetchPreKeys(ctx, []types.JID{receipt.Sender})
		if err != nil {
			return err
		}
		bundle, err = keys[receipt.Sender].bundle, keys[receipt.Sender].err
		if err != nil {
			return fmt.Errorf("failed to fetch prekeys: %w", err)
		} else if bundle == nil {
			return fmt.Errorf("didn't get prekey bundle for %s (response size: %d)", receipt.Sender, len(keys))
		}
	}
	encAttrs := waBinary.Attrs{}
	var msgAttrs messageAttrs
	if msg.wa != nil {
		msgAttrs.MediaType = getMediaTypeFromMessage(msg.wa)
		msgAttrs.Type = getTypeFromMessage(msg.wa)
	} else if fbConsumerMsg != nil {
		msgAttrs = getAttrsFromFBMessage(fbConsumerMsg)
	} else {
		msgAttrs.Type = "text"
	}
	if msgAttrs.MediaType != "" {
		encAttrs["mediatype"] = msgAttrs.MediaType
	}
	var encrypted *waBinary.Node
	var includeDeviceIdentity bool
	if msg.wa != nil {
		encryptionIdentity := receipt.Sender
		if receipt.Sender.Server == types.DefaultUserServer {
			lidForPN, err := cli.Store.LIDs.GetLIDForPN(ctx, receipt.Sender)
			if err != nil {
				fmt.Printf("DEBUG GREETINGS: Failed to get LID for %s: %v\n", receipt.Sender, err)
			} else if !lidForPN.IsEmpty() {
				cli.migrateSessionStore(ctx, receipt.Sender, lidForPN)
				encryptionIdentity = lidForPN
			}
		}
		encrypted, includeDeviceIdentity, err = cli.encryptMessageForDevice(ctx, plaintext, encryptionIdentity, bundle, encAttrs)
	} else {
		encrypted, err = cli.encryptMessageForDeviceV3(ctx, &waMsgTransport.MessageTransport_Payload{
			ApplicationPayload: &waCommon.SubProtocol{
				Payload: plaintext,
				Version: proto.Int32(FBMessageApplicationVersion),
			},
			FutureProof: waCommon.FutureProofBehavior_PLACEHOLDER.Enum(),
		}, fbSKDM, fbDSM, receipt.Sender, bundle, encAttrs)
	}
	if err != nil {
		return fmt.Errorf("failed to encrypt message for retry: %w", err)
	}
	encrypted.Attrs["count"] = retryCount

	attrs := waBinary.Attrs{
		"to":   node.Attrs["from"],
		"type": msgAttrs.Type,
		"id":   messageID,
		"t":    timestamp.Unix(),
	}
	if !receipt.IsGroup {
		attrs["device_fanout"] = false
	}
	if participant, ok := node.Attrs["participant"]; ok {
		attrs["participant"] = participant
	}
	if recipient, ok := node.Attrs["recipient"]; ok {
		attrs["recipient"] = recipient
	}
	if edit, ok := node.Attrs["edit"]; ok {
		attrs["edit"] = edit
	}
	var content []waBinary.Node
	if msg.wa != nil {
		content = cli.getMessageContent(
			*encrypted, msg.wa, attrs, includeDeviceIdentity, nodeExtraParams{},
		)
	} else {
		content = []waBinary.Node{
			*encrypted,
			{Tag: "franking", Content: []waBinary.Node{{Tag: "franking_tag", Content: frankingTag}}},
		}
	}
	err = cli.sendNode(waBinary.Node{
		Tag:     "message",
		Attrs:   attrs,
		Content: content,
	})
	if err != nil {
		return fmt.Errorf("failed to send retry message: %w", err)
	}
	fmt.Printf("DEBUG GREETINGS: Sent retry #%d for %s/%s to %s\n", retryCount, receipt.Chat, messageID, receipt.Sender)
	return nil
}

func (cli *Client) cancelDelayedRequestFromPhone(msgID types.MessageID) {
	if !cli.AutomaticMessageRerequestFromPhone || cli.MessengerConfig != nil {
		return
	}
	cli.pendingPhoneRerequestsLock.RLock()
	cancelPendingRequest, ok := cli.pendingPhoneRerequests[msgID]
	if ok {
		fmt.Printf("DEBUG GREETINGS: Cancelling delayed phone request for message %s\n", msgID)
		cancelPendingRequest()
	} else {
		fmt.Printf("DEBUG GREETINGS: No pending phone request found to cancel for message %s\n", msgID)
	}
	cli.pendingPhoneRerequestsLock.RUnlock()
}

// RequestFromPhoneDelay specifies how long to wait for the sender to resend the message before requesting from your phone.
// This is only used if Client.AutomaticMessageRerequestFromPhone is true.
var RequestFromPhoneDelay = 5 * time.Second

func (cli *Client) delayedRequestMessageFromPhone(info *types.MessageInfo) {
	if !cli.AutomaticMessageRerequestFromPhone || cli.MessengerConfig != nil {
		return
	}

	// Add diagnostic information about session state
	fmt.Printf("DEBUG GREETINGS: Starting delayed phone request for message %s from %s\n", info.ID, info.Sender)

	// Check session state before making the request
	ctx := context.Background()
	hasSession, sessionErr := cli.Store.ContainsSession(ctx, info.Sender.SignalAddress())
	fmt.Printf("DEBUG GREETINGS: Session check for %s: hasSession=%v, error=%v\n", info.Sender.SignalAddress(), hasSession, sessionErr)

	// Also check with different JID formats
	ownID := cli.getOwnID()
	ownLID := cli.getOwnLID()
	fmt.Printf("DEBUG GREETINGS: Own ID: %s, Own LID: %s\n", ownID, ownLID)

	// Check if there's a LID mapping
	if lid, err := cli.Store.LIDs.GetLIDForPN(ctx, info.Sender); err != nil {
		fmt.Printf("DEBUG GREETINGS: Failed to get LID for %s: %v\n", info.Sender, err)
	} else if !lid.IsEmpty() {
		fmt.Printf("DEBUG GREETINGS: Found LID %s for PN %s\n", lid, info.Sender)
		hasLIDSession, lidSessionErr := cli.Store.ContainsSession(ctx, lid.SignalAddress())
		fmt.Printf("DEBUG GREETINGS: Session check for LID %s: hasSession=%v, error=%v\n", lid.SignalAddress(), hasLIDSession, lidSessionErr)
	} else {
		fmt.Printf("DEBUG GREETINGS: No LID found for %s\n", info.Sender)
	}

	cli.pendingPhoneRerequestsLock.Lock()
	_, alreadyRequesting := cli.pendingPhoneRerequests[info.ID]
	if alreadyRequesting {
		cli.pendingPhoneRerequestsLock.Unlock()
		fmt.Printf("DEBUG GREETINGS: Already requesting message %s from phone\n", info.ID)
		return
	}
	ctx, cancel := context.WithCancel(cli.BackgroundEventCtx)
	defer cancel()
	cli.pendingPhoneRerequests[info.ID] = cancel
	cli.pendingPhoneRerequestsLock.Unlock()

	defer func() {
		cli.pendingPhoneRerequestsLock.Lock()
		delete(cli.pendingPhoneRerequests, info.ID)
		cli.pendingPhoneRerequestsLock.Unlock()
	}()
	select {
	case <-time.After(RequestFromPhoneDelay):
	case <-ctx.Done():
		fmt.Printf("DEBUG GREETINGS: Cancelled delayed request for message %s from phone\n", info.ID)
		return
	}

	fmt.Printf("DEBUG GREETINGS: About to send phone request for %s to %s\n", info.ID, cli.getOwnID().ToNonAD())

	// Determine which identity format to use for the phone request
	phoneRequestTarget := cli.getOwnID().ToNonAD()
	ownLIDForPhone := cli.getOwnLID()

	// Check if we have a session with our own PN
	hasOwnPNSession, pnSessionErr := cli.Store.ContainsSession(ctx, phoneRequestTarget.SignalAddress())
	fmt.Printf("DEBUG GREETINGS: Session check for own PN %s: hasSession=%v, error=%v\n", phoneRequestTarget.SignalAddress(), hasOwnPNSession, pnSessionErr)

	// Check if we have a session with our own LID
	var hasOwnLIDSession bool
	var lidSessionErr error
	if !ownLIDForPhone.IsEmpty() {
		hasOwnLIDSession, lidSessionErr = cli.Store.ContainsSession(ctx, ownLIDForPhone.SignalAddress())
		fmt.Printf("DEBUG GREETINGS: Session check for own LID %s: hasSession=%v, error=%v\n", ownLIDForPhone.SignalAddress(), hasOwnLIDSession, lidSessionErr)
	}

	// Use LID if we have a session with it but not with PN
	if !hasOwnPNSession && hasOwnLIDSession && !ownLIDForPhone.IsEmpty() {
		phoneRequestTarget = ownLIDForPhone.ToNonAD()
		fmt.Printf("DEBUG GREETINGS: Using LID %s for phone request instead of PN\n", phoneRequestTarget)
	} else if !hasOwnPNSession && !hasOwnLIDSession {
		fmt.Printf("DEBUG GREETINGS: No session found with either own PN or LID, trying fallback strategies\n")

		// Fallback: Try to find any existing session for our own device by testing different formats
		ownUserID := cli.getOwnID().User
		ownLIDUserID := ownLIDForPhone.User
		foundFallbackSession := false

		// Try to find sessions by systematically testing different address formats
		fmt.Printf("DEBUG GREETINGS: Searching for existing sessions with our phone number %s\n", ownUserID)

		// List of different server types and device IDs to try
		serverTypes := []string{types.DefaultUserServer, types.HiddenUserServer}

		// Start with our current device IDs as they're most likely to have active sessions
		currentPNDevice := cli.getOwnID().Device
		currentLIDDevice := uint16(0)
		if !ownLIDForPhone.IsEmpty() {
			currentLIDDevice = ownLIDForPhone.Device
		}

		// Device IDs ordered by priority: current devices first, then common ones
		deviceIDs := []uint16{currentPNDevice, currentLIDDevice, 64, 0, 1, 65, 66, 67, 68, 69, 70, 32, 33, 34, 35}

		// Remove duplicates while preserving order
		uniqueDeviceIDs := make([]uint16, 0, len(deviceIDs))
		seen := make(map[uint16]bool)
		for _, id := range deviceIDs {
			if !seen[id] {
				uniqueDeviceIDs = append(uniqueDeviceIDs, id)
				seen[id] = true
			}
		}
		deviceIDs = uniqueDeviceIDs

		userIDs := []string{ownUserID}
		if !ownLIDForPhone.IsEmpty() && ownLIDUserID != ownUserID {
			userIDs = append(userIDs, ownLIDUserID)
		}

		// Try all combinations systematically
		for _, userID := range userIDs {
			for _, serverType := range serverTypes {
				// Check device IDs in priority order (current devices first, then common ones)
				for _, deviceID := range deviceIDs {
					testJID := types.NewJID(userID, serverType)
					testJID.Device = deviceID

					if hasSession, err := cli.Store.ContainsSession(ctx, testJID.SignalAddress()); err == nil && hasSession {
						fmt.Printf("DEBUG GREETINGS: Found session for %s (device ID %d), using for phone request\n", testJID.SignalAddress(), deviceID)

						// Determine if this is PN or LID based on server type
						if serverType == types.HiddenUserServer && !ownLIDForPhone.IsEmpty() {
							phoneRequestTarget = ownLIDForPhone.ToNonAD()
							fmt.Printf("DEBUG GREETINGS: Using LID %s for phone request based on found session\n", phoneRequestTarget)
						} else {
							phoneRequestTarget = cli.getOwnID().ToNonAD()
							fmt.Printf("DEBUG GREETINGS: Using PN %s for phone request based on found session\n", phoneRequestTarget)
						}
						foundFallbackSession = true
						break
					}
				}
				if foundFallbackSession {
					break
				}
			}
			if foundFallbackSession {
				break
			}
		}

		// If no session found, proactively create one
		if !foundFallbackSession {
			fmt.Printf("DEBUG GREETINGS: No existing sessions found, will try with PN and proactively fetch prekeys\n")
			phoneRequestTarget = cli.getOwnID().ToNonAD() // Default to PN

			// Proactively fetch prekeys for our own device
			go func() {
				prekeyCtx, cancel := context.WithTimeout(context.Background(), 30*time.Second)
				defer cancel()

				// Try to fetch prekeys for our own PN first, then LID
				targets := []types.JID{cli.getOwnID().ToNonAD()}
				if !ownLIDForPhone.IsEmpty() {
					targets = append(targets, ownLIDForPhone.ToNonAD())
				}

				for _, target := range targets {
					fmt.Printf("DEBUG GREETINGS: Attempting to fetch prekeys for own device %s\n", target)
					keys, prekeyErr := cli.fetchPreKeys(prekeyCtx, []types.JID{target})
					if prekeyErr != nil {
						fmt.Printf("DEBUG GREETINGS: Failed to fetch prekeys for own device %s: %v\n", target, prekeyErr)
						continue
					}

					if bundle, exists := keys[target]; exists && bundle.bundle != nil {
						fmt.Printf("DEBUG GREETINGS: Successfully fetched prekeys for own device %s, session should be established\n", target)
						break
					}
				}
			}()
		}
	}

	cli.immediateRequestMessageFromPhone(ctx, info)
}

func (cli *Client) immediateRequestMessageFromPhone(ctx context.Context, info *types.MessageInfo) {
	_, err := cli.SendMessage(
		ctx,
		cli.getOwnID().ToNonAD(),
		cli.BuildUnavailableMessageRequest(info.Chat, info.Sender, info.ID),
		SendRequestExtra{Peer: true},
	)
	if err != nil {
		fmt.Printf("DEBUG GREETINGS: Failed to send request for unavailable message %s to phone: %v\n", info.ID, err)

		// If the error is due to no signal session, try to establish one
		if errors.Is(err, ErrNoSession) || strings.Contains(err.Error(), "no signal session established") {
			fmt.Printf("DEBUG GREETINGS: No signal session for phone request, attempting to fetch prekeys for %s\n", info.Sender)
			go func() {
				ctxRetry, cancel := context.WithTimeout(context.Background(), 30*time.Second)
				defer cancel()

				// Try to fetch prekeys and establish session
				keys, prekeyErr := cli.fetchPreKeys(ctxRetry, []types.JID{info.Sender})
				if prekeyErr != nil {
					fmt.Printf("DEBUG GREETINGS: Failed to fetch prekeys for %s: %v\n", info.Sender, prekeyErr)
					return
				}

				if bundle, exists := keys[info.Sender]; exists && bundle.bundle != nil {
					fmt.Printf("DEBUG GREETINGS: Successfully fetched prekeys for %s, retrying phone request\n", info.Sender)
					// Retry the phone request after getting prekeys, using the same target that was determined to have a session
					_, retryErr := cli.SendMessage(
						ctxRetry,
						info.Sender,
						cli.BuildUnavailableMessageRequest(info.Chat, info.Sender, info.ID),
						SendRequestExtra{Peer: true},
					)
					if retryErr != nil {
						fmt.Printf("DEBUG GREETINGS: Retry phone request also failed for %s: %v\n", info.ID, retryErr)
					} else {
						fmt.Printf("DEBUG GREETINGS: Successfully sent retry phone request for %s\n", info.ID)
					}
				}
			}()
		}
	} else {
		fmt.Printf("DEBUG GREETINGS: Requested message %s from phone\n", info.ID)
	}
	return
}

func (cli *Client) clearDelayedMessageRequests() {
	cli.pendingPhoneRerequestsLock.Lock()
	defer cli.pendingPhoneRerequestsLock.Unlock()
	for _, cancel := range cli.pendingPhoneRerequests {
		cancel()
	}
}

// sendRetryReceipt sends a retry receipt for an incoming message.
func (cli *Client) sendRetryReceipt(ctx context.Context, node *waBinary.Node, info *types.MessageInfo, forceIncludeIdentity bool) {
	id, _ := node.Attrs["id"].(string)
	children := node.GetChildren()
	var retryCountInMsg int
	if len(children) == 1 && children[0].Tag == "enc" {
		retryCountInMsg = children[0].AttrGetter().OptionalInt("count")
	}

	cli.messageRetriesLock.Lock()
	cli.messageRetries[id]++
	retryCount := cli.messageRetries[id]
	// In case the message is a retry response, and we restarted in between, find the count from the message
	if retryCount == 1 && retryCountInMsg > 0 {
		retryCount = retryCountInMsg + 1
		cli.messageRetries[id] = retryCount
	}
	cli.messageRetriesLock.Unlock()

	// Increase retry limit for potential automated greeting scenarios
	maxRetries := 5
	// If this looks like it might be after an automated greeting (short time window, specific sender patterns)
	if cli.EnableEnhancedAutomatedGreetingRetry && cli.isLikelyPostAutomatedGreeting(info) {
		maxRetries = 8 // Allow more retries for these cases
		fmt.Printf("DEBUG GREETINGS: Detected potential post-automated-greeting message from %s, extending retry limit to %d\n", info.SourceString(), maxRetries)
	}

	if retryCount >= maxRetries {
		cli.Log.Warnf("Not sending any more retry receipts for %s (reached limit of %d)", id, maxRetries)
		return
	}
	if retryCount == 1 {
		if cli.SynchronousAck {
			cli.immediateRequestMessageFromPhone(ctx, info)
		} else {
			go cli.delayedRequestMessageFromPhone(info)
		}
	}

	// For automated greeting scenarios, be more aggressive about session recreation
	var shouldForceSessionRecreation bool
	if cli.EnableEnhancedAutomatedGreetingRetry && cli.isLikelyPostAutomatedGreeting(info) && retryCount >= 2 {
		shouldForceSessionRecreation = true
		fmt.Printf("DEBUG GREETINGS: Forcing session recreation for potential post-automated-greeting message from %s\n", info.SourceString())
	}

	var registrationIDBytes [4]byte
	binary.BigEndian.PutUint32(registrationIDBytes[:], cli.Store.RegistrationID)
	attrs := waBinary.Attrs{
		"id":   id,
		"type": "retry",
		"to":   node.Attrs["from"],
	}
	if recipient, ok := node.Attrs["recipient"]; ok {
		attrs["recipient"] = recipient
	}
	if participant, ok := node.Attrs["participant"]; ok {
		attrs["participant"] = participant
	}
	payload := waBinary.Node{
		Tag:   "receipt",
		Attrs: attrs,
		Content: []waBinary.Node{
			{Tag: "retry", Attrs: waBinary.Attrs{
				"count": retryCount,
				"id":    id,
				"t":     node.Attrs["t"],
				"v":     1,
			}},
			{Tag: "registration", Content: registrationIDBytes[:]},
		},
	}
	if retryCount > 1 || forceIncludeIdentity || shouldForceSessionRecreation {
		if key, err := cli.Store.PreKeys.GenOnePreKey(ctx); err != nil {
			cli.Log.Errorf("Failed to get prekey for retry receipt: %v", err)
		} else if deviceIdentity, err := proto.Marshal(cli.Store.Account); err != nil {
			cli.Log.Errorf("Failed to marshal account info: %v", err)
			return
		} else {
			payload.Content = append(payload.GetChildren(), waBinary.Node{
				Tag: "keys",
				Content: []waBinary.Node{
					{Tag: "type", Content: []byte{ecc.DjbType}},
					{Tag: "identity", Content: cli.Store.IdentityKey.Pub[:]},
					preKeyToNode(key),
					preKeyToNode(cli.Store.SignedPreKey),
					{Tag: "device-identity", Content: deviceIdentity},
				},
			})
		}
	}
	err := cli.sendNode(payload)
	if err != nil {
		cli.Log.Errorf("Failed to send retry receipt for %s: %v", id, err)
	}
}

// isLikelyPostAutomatedGreeting detects if a message might be following an automated greeting
func (cli *Client) isLikelyPostAutomatedGreeting(info *types.MessageInfo) bool {
	// Check if this is from a business account or has characteristics of automated greeting follow-up
	if info.Sender.IsBot() {
		return true
	}

	// Check our automated greeting tracker
	cli.automatedGreetingTrackerLock.RLock()
	lastAutomatedTime, hasAutomated := cli.automatedGreetingTracker[info.Sender]
	cli.automatedGreetingTrackerLock.RUnlock()

	if hasAutomated {
		// If we've seen an automated greeting from this sender recently (within 2 minutes)
		if time.Since(lastAutomatedTime) < 2*time.Minute {
			fmt.Printf("DEBUG GREETINGS: Detected message from %s within 2 minutes of automated greeting\n", info.SourceString())
			return true
		}
	}

	// Check if we've seen recent automated-looking messages from this sender
	cli.recentMessagesLock.RLock()
	defer cli.recentMessagesLock.RUnlock()

	// Look for patterns that suggest this might be after an automated greeting
	// This is a heuristic - you might want to adjust based on your specific use case
	now := time.Now()
	for _, key := range cli.recentMessagesList {
		if key.To == info.Sender && now.Sub(info.Timestamp) < 5*time.Second {
			// Recent message from same sender within 30 seconds - could be automated greeting scenario
			return true
		}
	}

	return false
}

// trackAutomatedGreeting should be called when we detect an automated greeting
func (cli *Client) trackAutomatedGreeting(sender types.JID) {
	cli.automatedGreetingTrackerLock.Lock()
	defer cli.automatedGreetingTrackerLock.Unlock()

	cli.automatedGreetingTracker[sender] = time.Now()
	fmt.Printf("DEBUG GREETINGS: Tracked automated greeting from %s\n", sender)

	// Clean up old entries (older than 10 minutes) to prevent memory leaks
	cutoff := time.Now().Add(-10 * time.Minute)
	for jid, timestamp := range cli.automatedGreetingTracker {
		if timestamp.Before(cutoff) {
			delete(cli.automatedGreetingTracker, jid)
		}
	}
}<|MERGE_RESOLUTION|>--- conflicted
+++ resolved
@@ -169,14 +169,8 @@
 		senderKeyName := protocol.NewSenderKeyName(receipt.Chat.String(), cli.getOwnLID().SignalAddress())
 		signalSKDMessage, err := builder.Create(ctx, senderKeyName)
 		if err != nil {
-<<<<<<< HEAD
-			fmt.Printf("DEBUG GREETINGS: Failed to create sender key distribution message to include in retry of %s in %s to %s: %v\n", messageID, receipt.Chat, receipt.Sender, err)
-		}
-		if msg.wa != nil {
-=======
 			cli.Log.Warnf("Failed to create sender key distribution message to include in retry of %s in %s to %s: %v", messageID, receipt.Chat, receipt.Sender, err)
 		} else if msg.wa != nil {
->>>>>>> c8bdfd36
 			msg.wa.SenderKeyDistributionMessage = &waE2E.SenderKeyDistributionMessage{
 				GroupID:                             proto.String(receipt.Chat.String()),
 				AxolotlSenderKeyDistributionMessage: signalSKDMessage.Serialize(),
