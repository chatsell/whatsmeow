--- conflicted
+++ resolved
@@ -266,7 +266,7 @@
 		uType := events.UnavailableType(unavailableNode.AttrGetter().String("type"))
 		cli.Log.Warnf("Unavailable message %s from %s (type: %q)", info.ID, info.SourceString(), uType)
 		if cli.SynchronousAck {
-			cli.immediateRequestMessageFromPhone(ctx, info)
+			cli.delayedRequestMessageFromPhone(info)
 		} else {
 			go cli.delayedRequestMessageFromPhone(info)
 		}
@@ -391,15 +391,11 @@
 			}
 
 			if encType != "msmsg" {
-<<<<<<< HEAD
-				go cli.sendRetryReceipt(context.WithoutCancel(ctx), node, info, isUnavailable || shouldForceRetry)
-=======
 				if cli.SynchronousAck {
-					cli.sendRetryReceipt(ctx, node, info, isUnavailable)
+					cli.sendRetryReceipt(ctx, node, info, isUnavailable || shouldForceRetry)
 				} else {
-					go cli.sendRetryReceipt(context.WithoutCancel(ctx), node, info, isUnavailable)
+					go cli.sendRetryReceipt(context.WithoutCancel(ctx), node, info, isUnavailable || shouldForceRetry)
 				}
->>>>>>> cc05d16b
 			}
 			cli.dispatchEvent(&events.UndecryptableMessage{
 				Info:            *info,
