// Copyright (c) 2021 Tulir Asokan
//
// This Source Code Form is subject to the terms of the Mozilla Public
// License, v. 2.0. If a copy of the MPL was not distributed with this
// file, You can obtain one at http://mozilla.org/MPL/2.0/.

package whatsmeow

import (
	"bytes"
	"compress/zlib"
	"context"
	"crypto/sha256"
	"encoding/hex"
	"errors"
	"fmt"
	"io"
	"runtime/debug"
	"strconv"
	"strings"
	"time"

	"github.com/rs/zerolog"
	"go.mau.fi/libsignal/groups"
	"go.mau.fi/libsignal/protocol"
	"go.mau.fi/libsignal/session"
	"go.mau.fi/libsignal/signalerror"
	"go.mau.fi/util/random"
	"google.golang.org/protobuf/proto"

	"go.mau.fi/whatsmeow/appstate"
	waBinary "go.mau.fi/whatsmeow/binary"
	"go.mau.fi/whatsmeow/proto/waE2E"
	"go.mau.fi/whatsmeow/proto/waHistorySync"
	"go.mau.fi/whatsmeow/proto/waLidMigrationSyncPayload"
	"go.mau.fi/whatsmeow/proto/waWeb"
	"go.mau.fi/whatsmeow/store"
	"go.mau.fi/whatsmeow/types"
	"go.mau.fi/whatsmeow/types/events"
)

var pbSerializer = store.SignalProtobufSerializer

func (cli *Client) handleEncryptedMessage(node *waBinary.Node) {
	ctx := cli.BackgroundEventCtx
	info, err := cli.parseMessageInfo(node)
	if err != nil {
		cli.Log.Warnf("Failed to parse message: %v", err)
	} else {
		if !info.SenderAlt.IsEmpty() {
			cli.StoreLIDPNMapping(ctx, info.SenderAlt, info.Sender)
		} else if !info.RecipientAlt.IsEmpty() {
			cli.StoreLIDPNMapping(ctx, info.RecipientAlt, info.Chat)
		}
		if info.VerifiedName != nil && len(info.VerifiedName.Details.GetVerifiedName()) > 0 {
			go cli.updateBusinessName(cli.BackgroundEventCtx, info.Sender, info, info.VerifiedName.Details.GetVerifiedName())
		}
		if len(info.PushName) > 0 && info.PushName != "-" && (cli.MessengerConfig == nil || info.PushName != "username") {
			go cli.updatePushName(cli.BackgroundEventCtx, info.Sender, info, info.PushName)
		}
		if info.Sender.Server == types.NewsletterServer {
			var cancelled bool
			defer cli.maybeDeferredAck(ctx, node)(&cancelled)
			cancelled = cli.handlePlaintextMessage(ctx, info, node)
		} else {
			cli.decryptMessages(ctx, info, node)
		}
	}
}

func (cli *Client) parseMessageSource(node *waBinary.Node, requireParticipant bool) (source types.MessageSource, err error) {
	clientID := cli.getOwnID()
	clientLID := cli.getOwnLID()
	if clientID.IsEmpty() {
		err = ErrNotLoggedIn
		return
	}
	ag := node.AttrGetter()
	from := ag.JID("from")
	source.AddressingMode = types.AddressingMode(ag.OptionalString("addressing_mode"))
	if from.Server == types.GroupServer || from.Server == types.BroadcastServer {
		source.IsGroup = true
		source.Chat = from
		if requireParticipant {
			source.Sender = ag.JID("participant")
		} else {
			source.Sender = ag.OptionalJIDOrEmpty("participant")
		}
		if source.AddressingMode == types.AddressingModeLID {
			source.SenderAlt = ag.OptionalJIDOrEmpty("participant_pn")
		} else {
			source.SenderAlt = ag.OptionalJIDOrEmpty("participant_lid")
		}
		if source.Sender.User == clientID.User || source.Sender.User == clientLID.User {
			source.IsFromMe = true
		}
		if from.Server == types.BroadcastServer {
			source.BroadcastListOwner = ag.OptionalJIDOrEmpty("recipient")
			participants, ok := node.GetOptionalChildByTag("participants")
			if ok && source.IsFromMe {
				children := participants.GetChildren()
				source.BroadcastRecipients = make([]types.BroadcastRecipient, 0, len(children))
				for _, child := range children {
					if child.Tag != "to" {
						continue
					}
					cag := child.AttrGetter()
					mainJID := cag.JID("jid")
					if mainJID.Server == types.HiddenUserServer {
						source.BroadcastRecipients = append(source.BroadcastRecipients, types.BroadcastRecipient{
							LID: mainJID,
							PN:  cag.OptionalJIDOrEmpty("peer_recipient_pn"),
						})
					} else {
						source.BroadcastRecipients = append(source.BroadcastRecipients, types.BroadcastRecipient{
							LID: cag.OptionalJIDOrEmpty("peer_recipient_lid"),
							PN:  mainJID,
						})
					}
				}
			}
		}
	} else if from.Server == types.NewsletterServer {
		source.Chat = from
		source.Sender = from
		// TODO IsFromMe?
	} else if from.User == clientID.User || from.User == clientLID.User {
		if from.Server == types.HostedServer {
			from.Server = types.DefaultUserServer
		} else if from.Server == types.HostedLIDServer {
			from.Server = types.HiddenUserServer
		}
		source.IsFromMe = true
		source.Sender = from
		recipient := ag.OptionalJID("recipient")
		if recipient != nil {
			source.Chat = *recipient
		} else {
			source.Chat = from.ToNonAD()
		}
		if source.Chat.Server == types.HiddenUserServer || source.Chat.Server == types.HostedLIDServer {
			source.RecipientAlt = ag.OptionalJIDOrEmpty("peer_recipient_pn")
		} else {
			source.RecipientAlt = ag.OptionalJIDOrEmpty("peer_recipient_lid")
		}
	} else if from.IsBot() {
		source.Sender = from
		meta := node.GetChildByTag("meta")
		ag = meta.AttrGetter()
		targetChatJID := ag.OptionalJID("target_chat_jid")
		if targetChatJID != nil {
			source.Chat = targetChatJID.ToNonAD()
		} else {
			source.Chat = from
		}
	} else {
		if from.Server == types.HostedServer {
			from.Server = types.DefaultUserServer
		} else if from.Server == types.HostedLIDServer {
			from.Server = types.HiddenUserServer
		}
		source.Chat = from.ToNonAD()
		source.Sender = from
		if source.Sender.Server == types.HiddenUserServer || source.Chat.Server == types.HostedLIDServer {
			source.SenderAlt = ag.OptionalJIDOrEmpty("sender_pn")
		} else {
			source.SenderAlt = ag.OptionalJIDOrEmpty("sender_lid")
		}
	}
	if !source.SenderAlt.IsEmpty() && source.SenderAlt.Device == 0 {
		source.SenderAlt.Device = source.Sender.Device
	}
	err = ag.Error()
	return
}

func (cli *Client) parseMsgBotInfo(node waBinary.Node) (botInfo types.MsgBotInfo, err error) {
	botNode := node.GetChildByTag("bot")

	ag := botNode.AttrGetter()
	botInfo.EditType = types.BotEditType(ag.String("edit"))
	if botInfo.EditType == types.EditTypeInner || botInfo.EditType == types.EditTypeLast {
		botInfo.EditTargetID = types.MessageID(ag.String("edit_target_id"))
		botInfo.EditSenderTimestampMS = ag.UnixMilli("sender_timestamp_ms")
	}
	err = ag.Error()
	return
}

func (cli *Client) parseMsgMetaInfo(node waBinary.Node) (metaInfo types.MsgMetaInfo, err error) {
	metaNode := node.GetChildByTag("meta")

	ag := metaNode.AttrGetter()
	metaInfo.TargetID = types.MessageID(ag.OptionalString("target_id"))
	metaInfo.TargetSender = ag.OptionalJIDOrEmpty("target_sender_jid")
	metaInfo.TargetChat = ag.OptionalJIDOrEmpty("target_chat_jid")
	deprecatedLIDSession, ok := ag.GetBool("deprecated_lid_session", false)
	if ok {
		metaInfo.DeprecatedLIDSession = &deprecatedLIDSession
	}
	metaInfo.ThreadMessageID = types.MessageID(ag.OptionalString("thread_msg_id"))
	metaInfo.ThreadMessageSenderJID = ag.OptionalJIDOrEmpty("thread_msg_sender_jid")
	err = ag.Error()
	return
}

func (cli *Client) parseMessageInfo(node *waBinary.Node) (*types.MessageInfo, error) {
	var info types.MessageInfo
	var err error
	info.MessageSource, err = cli.parseMessageSource(node, true)
	if err != nil {
		return nil, err
	}
	ag := node.AttrGetter()
	info.ID = types.MessageID(ag.String("id"))
	info.ServerID = types.MessageServerID(ag.OptionalInt("server_id"))
	info.Timestamp = ag.UnixTime("t")
	info.PushName = ag.OptionalString("notify")
	info.Category = ag.OptionalString("category")
	info.Type = ag.OptionalString("type")
	info.Edit = types.EditAttribute(ag.OptionalString("edit"))
	if !ag.OK() {
		return nil, ag.Error()
	}

	for _, child := range node.GetChildren() {
		switch child.Tag {
		case "multicast":
			info.Multicast = true
		case "verified_name":
			info.VerifiedName, err = parseVerifiedNameContent(child)
			if err != nil {
				cli.Log.Warnf("Failed to parse verified_name node in %s: %v", info.ID, err)
			}
		case "bot":
			info.MsgBotInfo, err = cli.parseMsgBotInfo(child)
			if err != nil {
				cli.Log.Warnf("Failed to parse <bot> node in %s: %v", info.ID, err)
			}
		case "meta":
			info.MsgMetaInfo, err = cli.parseMsgMetaInfo(child)
			if err != nil {
				cli.Log.Warnf("Failed to parse <meta> node in %s: %v", info.ID, err)
			}
		case "franking":
			// TODO
		case "trace":
			// TODO
		default:
			if mediaType, ok := child.AttrGetter().GetString("mediatype", false); ok {
				info.MediaType = mediaType
			}
		}
	}

	return &info, nil
}

func (cli *Client) handlePlaintextMessage(ctx context.Context, info *types.MessageInfo, node *waBinary.Node) (handlerFailed bool) {
	// TODO edits have an additional <meta msg_edit_t="1696321271735" original_msg_t="1696321248"/> node
	plaintext, ok := node.GetOptionalChildByTag("plaintext")
	if !ok {
		// 3:
		return
	}
	plaintextBody, ok := plaintext.Content.([]byte)
	if !ok {
		cli.Log.Warnf("Plaintext message from %s doesn't have byte content", info.SourceString())
		return
	}

	var msg waE2E.Message
	err := proto.Unmarshal(plaintextBody, &msg)
	if err != nil {
		cli.Log.Warnf("Error unmarshaling plaintext message from %s: %v", info.SourceString(), err)
		return
	}
	cli.storeMessageSecret(ctx, info, &msg)
	evt := &events.Message{
		Info:       *info,
		RawMessage: &msg,
	}
	meta, ok := node.GetOptionalChildByTag("meta")
	if ok {
		evt.NewsletterMeta = &events.NewsletterMessageMeta{
			EditTS:     meta.AttrGetter().UnixMilli("msg_edit_t"),
			OriginalTS: meta.AttrGetter().UnixTime("original_msg_t"),
		}
	}
	return cli.dispatchEvent(evt.UnwrapRaw())
}

func (cli *Client) migrateSessionStore(ctx context.Context, pn, lid types.JID) {
	err := cli.Store.Sessions.MigratePNToLID(ctx, pn, lid)
	if err != nil {
		cli.Log.Errorf("Failed to migrate signal store from %s to %s: %v", pn, lid, err)
	}
}

func (cli *Client) decryptMessages(ctx context.Context, info *types.MessageInfo, node *waBinary.Node) {
	unavailableNode, ok := node.GetOptionalChildByTag("unavailable")
	if ok && len(node.GetChildrenByTag("enc")) == 0 {
		uType := events.UnavailableType(unavailableNode.AttrGetter().String("type"))
		cli.Log.Warnf("Unavailable message %s from %s (type: %q)", info.ID, info.SourceString(), uType)
<<<<<<< HEAD
		if cli.SynchronousAck {
			cli.delayedRequestMessageFromPhone(info)
		} else {
			go cli.delayedRequestMessageFromPhone(info)
		}
=======
		cli.backgroundIfAsyncAck(func() {
			cli.immediateRequestMessageFromPhone(ctx, info)
			cli.sendAck(node, 0)
		})
>>>>>>> 5806d608
		cli.dispatchEvent(&events.UndecryptableMessage{Info: *info, IsUnavailable: true, UnavailableType: uType})
		return
	}

	children := node.GetChildren()
	cli.Log.Debugf("Decrypting message from %s", info.SourceString())
	containsDirectMsg := false
	senderEncryptionJID := info.Sender
	if info.Sender.Server == types.DefaultUserServer && !info.Sender.IsBot() {
		if info.SenderAlt.Server == types.HiddenUserServer {
			senderEncryptionJID = info.SenderAlt
			cli.migrateSessionStore(ctx, info.Sender, info.SenderAlt)
		} else if lid, err := cli.Store.LIDs.GetLIDForPN(ctx, info.Sender); err != nil {
			cli.Log.Errorf("Failed to get LID for %s: %v", info.Sender, err)
		} else if !lid.IsEmpty() {
			cli.migrateSessionStore(ctx, info.Sender, lid)
			senderEncryptionJID = lid
			info.SenderAlt = lid
		} else {
			cli.Log.Warnf("No LID found for %s", info.Sender)
		}
	}
	var recognizedStanza, protobufFailed bool
	for _, child := range children {
		if child.Tag != "enc" {
			continue
		}
		recognizedStanza = true
		ag := child.AttrGetter()
		encType, ok := ag.GetString("type", false)
		if !ok {
			continue
		}
		var decrypted []byte
		var ciphertextHash *[32]byte
		var err error
		if encType == "pkmsg" || encType == "msg" {
			decrypted, ciphertextHash, err = cli.decryptDM(ctx, &child, senderEncryptionJID, encType == "pkmsg", info.Timestamp)
			containsDirectMsg = true
		} else if info.IsGroup && encType == "skmsg" {
			decrypted, ciphertextHash, err = cli.decryptGroupMsg(ctx, &child, senderEncryptionJID, info.Chat, info.Timestamp)
		} else if encType == "msmsg" && info.Sender.IsBot() {
			targetSenderJID := info.MsgMetaInfo.TargetSender
			if targetSenderJID.User == "" {
				if info.Sender.Server == types.BotServer {
					targetSenderJID = cli.getOwnLID()
				} else {
					targetSenderJID = cli.getOwnID()
				}
			}
			var decryptMessageID string
			if info.MsgBotInfo.EditType == types.EditTypeInner || info.MsgBotInfo.EditType == types.EditTypeLast {
				decryptMessageID = info.MsgBotInfo.EditTargetID
			} else {
				decryptMessageID = info.ID
			}
			var msMsg waE2E.MessageSecretMessage
			var messageSecret []byte
			if messageSecret, _, err = cli.Store.MsgSecrets.GetMessageSecret(ctx, info.Chat, targetSenderJID, info.MsgMetaInfo.TargetID); err != nil {
				err = fmt.Errorf("failed to get message secret for %s: %v", info.MsgMetaInfo.TargetID, err)
			} else if messageSecret == nil {
				err = fmt.Errorf("message secret for %s not found", info.MsgMetaInfo.TargetID)
			} else if err = proto.Unmarshal(child.Content.([]byte), &msMsg); err != nil {
				err = fmt.Errorf("failed to unmarshal MessageSecretMessage protobuf: %v", err)
			} else {
				decrypted, err = cli.decryptBotMessage(ctx, messageSecret, &msMsg, decryptMessageID, targetSenderJID, info)
			}
		} else {
			cli.Log.Warnf("Unhandled encrypted message (type %s) from %s", encType, info.SourceString())
			continue
		}

		if errors.Is(err, EventAlreadyProcessed) {
			cli.Log.Debugf("Ignoring message %s from %s: %v", info.ID, info.SourceString(), err)
			continue
		} else if errors.Is(err, signalerror.ErrOldCounter) {
			cli.Log.Warnf("Ignoring message %s from %s: %v", info.ID, info.SourceString(), err)
			continue
		} else if err != nil {
			cli.Log.Warnf("Error decrypting message %s from %s: %v", info.ID, info.SourceString(), err)
			if ctx.Err() != nil || errors.Is(err, context.Canceled) {
				return
			}
			isUnavailable := encType == "skmsg" && !containsDirectMsg && errors.Is(err, signalerror.ErrNoSenderKeyForUser)
<<<<<<< HEAD

			// Check if this might be a session-related issue that we can fix
			shouldForceRetry := false
			if errors.Is(err, signalerror.ErrUntrustedIdentity) {
				shouldForceRetry = true
				fmt.Printf("DEBUG GREETINGS: Detected untrusted identity error for message %s from %s, will force retry with session recreation\n", info.ID, info.SourceString())
			}

			// For automated greeting scenarios, be more aggressive about clearing sessions
			if cli.EnableEnhancedAutomatedGreetingRetry && (info.Sender.IsBot() || cli.isLikelyPostAutomatedGreeting(info)) {
				fmt.Printf("DEBUG GREETINGS: Clearing session for %s due to automated greeting scenario\n", senderEncryptionJID)
				go func() {
					ctx := context.WithoutCancel(ctx)
					if sessionErr := cli.Store.Sessions.DeleteSession(ctx, senderEncryptionJID.SignalAddress().String()); sessionErr != nil {
						fmt.Printf("DEBUG GREETINGS: Failed to clear session for %s: %v\n", senderEncryptionJID, sessionErr)
					} else {
						fmt.Printf("DEBUG GREETINGS: Successfully cleared session for %s\n", senderEncryptionJID)

						// Proactively try to establish a new session by fetching prekeys
						fmt.Printf("DEBUG GREETINGS: Proactively fetching prekeys for %s to establish new session\n", senderEncryptionJID)
						go func() {
							prekeyCtx, cancel := context.WithTimeout(context.Background(), 15*time.Second)
							defer cancel()

							keys, prekeyErr := cli.fetchPreKeys(prekeyCtx, []types.JID{senderEncryptionJID})
							if prekeyErr != nil {
								fmt.Printf("DEBUG GREETINGS: Failed to proactively fetch prekeys for %s: %v\n", senderEncryptionJID, prekeyErr)
							} else if bundle, exists := keys[senderEncryptionJID]; exists && bundle.bundle != nil {
								fmt.Printf("DEBUG GREETINGS: Successfully fetched prekeys for %s, new session should be established on next message\n", senderEncryptionJID)
							} else {
								fmt.Printf("DEBUG GREETINGS: No prekey bundle returned for %s\n", senderEncryptionJID)
							}
						}()
					}
				}()
				shouldForceRetry = true
			}

			if encType != "msmsg" {
				if cli.SynchronousAck {
					cli.sendRetryReceipt(ctx, node, info, isUnavailable || shouldForceRetry)
				} else {
					go cli.sendRetryReceipt(context.WithoutCancel(ctx), node, info, isUnavailable || shouldForceRetry)
				}
=======
			if encType == "msmsg" {
				cli.backgroundIfAsyncAck(func() {
					cli.sendAck(node, NackMissingMessageSecret)
				})
			} else if cli.SynchronousAck {
				cli.sendRetryReceipt(ctx, node, info, isUnavailable)
				// TODO this probably isn't supposed to ack
				cli.sendAck(node, 0)
			} else {
				go cli.sendRetryReceipt(context.WithoutCancel(ctx), node, info, isUnavailable)
				go cli.sendAck(node, 0)
>>>>>>> 5806d608
			}
			cli.dispatchEvent(&events.UndecryptableMessage{
				Info:            *info,
				IsUnavailable:   isUnavailable,
				DecryptFailMode: events.DecryptFailMode(ag.OptionalString("decrypt-fail")),
			})
			return
		}
		retryCount := ag.OptionalInt("count")
		cli.cancelDelayedRequestFromPhone(info.ID)

		var msg waE2E.Message
		var handlerFailed bool
		switch ag.Int("v") {
		case 2:
			err = proto.Unmarshal(decrypted, &msg)
			if err != nil {
				cli.Log.Warnf("Error unmarshaling decrypted message from %s: %v", info.SourceString(), err)
				protobufFailed = true
				continue
			}
			protobufFailed = false
			handlerFailed = cli.handleDecryptedMessage(ctx, info, &msg, retryCount)
		case 3:
			handlerFailed, protobufFailed = cli.handleDecryptedArmadillo(ctx, info, decrypted, retryCount)
		default:
			cli.Log.Warnf("Unknown version %d in decrypted message from %s", ag.Int("v"), info.SourceString())
		}
		if handlerFailed {
			cli.Log.Warnf("Handler for %s failed", info.ID)
			return
		}
		if ciphertextHash != nil && cli.EnableDecryptedEventBuffer {
			// Use the context passed to decryptMessages
			err = cli.Store.EventBuffer.ClearBufferedEventPlaintext(ctx, *ciphertextHash)
			if err != nil {
				zerolog.Ctx(ctx).Err(err).
					Hex("ciphertext_hash", ciphertextHash[:]).
					Str("message_id", info.ID).
					Msg("Failed to clear buffered event plaintext")
			} else {
				zerolog.Ctx(ctx).Debug().
					Hex("ciphertext_hash", ciphertextHash[:]).
					Str("message_id", info.ID).
					Msg("Deleted event plaintext from buffer")
			}

			if time.Since(cli.lastDecryptedBufferClear) > 12*time.Hour && ctx.Err() == nil {
				cli.lastDecryptedBufferClear = time.Now()
				go func() {
					err := cli.Store.EventBuffer.DeleteOldBufferedHashes(context.WithoutCancel(ctx))
					if err != nil {
						zerolog.Ctx(ctx).Err(err).Msg("Failed to delete old buffered hashes")
					}
				}()
			}
		}
	}
	cli.backgroundIfAsyncAck(func() {
		if !recognizedStanza {
			cli.sendAck(node, NackUnrecognizedStanza)
		} else if protobufFailed {
			cli.sendAck(node, NackInvalidProtobuf)
		} else {
			cli.sendMessageReceipt(info, node)
		}
	})
	return
}

func (cli *Client) clearUntrustedIdentity(ctx context.Context, target types.JID) error {
	err := cli.Store.Identities.DeleteIdentity(ctx, target.SignalAddress().String())
	if err != nil {
		return fmt.Errorf("failed to delete identity: %w", err)
	}
	err = cli.Store.Sessions.DeleteSession(ctx, target.SignalAddress().String())
	if err != nil {
		return fmt.Errorf("failed to delete session: %w", err)
	}
	go cli.dispatchEvent(&events.IdentityChange{JID: target, Timestamp: time.Now(), Implicit: true})
	return nil
}

var EventAlreadyProcessed = errors.New("event was already processed")

func (cli *Client) bufferedDecrypt(
	ctx context.Context,
	ciphertext []byte,
	serverTimestamp time.Time,
	decrypt func(context.Context) ([]byte, error),
) (plaintext []byte, ciphertextHash [32]byte, err error) {
	if !cli.EnableDecryptedEventBuffer {
		plaintext, err = decrypt(ctx)
		return
	}
	ciphertextHash = sha256.Sum256(ciphertext)
	var buf *store.BufferedEvent
	buf, err = cli.Store.EventBuffer.GetBufferedEvent(ctx, ciphertextHash)
	if err != nil {
		err = fmt.Errorf("failed to get buffered event: %w", err)
		return
	} else if buf != nil {
		if buf.Plaintext == nil {
			zerolog.Ctx(ctx).Debug().
				Hex("ciphertext_hash", ciphertextHash[:]).
				Time("insertion_time", buf.InsertTime).
				Msg("Returning event already processed error")
			err = fmt.Errorf("%w at %s", EventAlreadyProcessed, buf.InsertTime.String())
			return
		}
		zerolog.Ctx(ctx).Debug().
			Hex("ciphertext_hash", ciphertextHash[:]).
			Time("insertion_time", buf.InsertTime).
			Msg("Returning previously decrypted plaintext")
		plaintext = buf.Plaintext
		return
	}

	err = cli.Store.EventBuffer.DoDecryptionTxn(ctx, func(ctx context.Context) (innerErr error) {
		plaintext, innerErr = decrypt(ctx)
		if innerErr != nil {
			return
		}
		innerErr = cli.Store.EventBuffer.PutBufferedEvent(ctx, ciphertextHash, plaintext, serverTimestamp)
		if innerErr != nil {
			innerErr = fmt.Errorf("failed to save decrypted event to buffer: %w", innerErr)
		}
		return
	})
	if err == nil {
		zerolog.Ctx(ctx).Debug().
			Hex("ciphertext_hash", ciphertextHash[:]).
			Msg("Successfully decrypted and saved event")
	}
	return
}

func (cli *Client) decryptDM(ctx context.Context, child *waBinary.Node, from types.JID, isPreKey bool, serverTS time.Time) ([]byte, *[32]byte, error) {
	content, ok := child.Content.([]byte)
	if !ok {
		return nil, nil, fmt.Errorf("message content is not a byte slice")
	}

	builder := session.NewBuilderFromSignal(cli.Store, from.SignalAddress(), pbSerializer)
	cipher := session.NewCipher(builder, from.SignalAddress())
	var plaintext []byte
	var ciphertextHash [32]byte
	if isPreKey {
		preKeyMsg, err := protocol.NewPreKeySignalMessageFromBytes(content, pbSerializer.PreKeySignalMessage, pbSerializer.SignalMessage)
		if err != nil {
			return nil, nil, fmt.Errorf("failed to parse prekey message: %w", err)
		}
		plaintext, ciphertextHash, err = cli.bufferedDecrypt(ctx, content, serverTS, func(decryptCtx context.Context) ([]byte, error) {
			pt, innerErr := cipher.DecryptMessage(decryptCtx, preKeyMsg)
			if cli.AutoTrustIdentity && errors.Is(innerErr, signalerror.ErrUntrustedIdentity) {
				cli.Log.Warnf("Got %v error while trying to decrypt prekey message from %s, clearing stored identity and retrying", innerErr, from)
				if innerErr = cli.clearUntrustedIdentity(decryptCtx, from); innerErr != nil {
					innerErr = fmt.Errorf("failed to clear untrusted identity: %w", innerErr)
					return nil, innerErr
				}
				pt, innerErr = cipher.DecryptMessage(decryptCtx, preKeyMsg)
			}
			return pt, innerErr
		})
		if err != nil {
			return nil, nil, fmt.Errorf("failed to decrypt prekey message: %w", err)
		}
	} else {
		msg, err := protocol.NewSignalMessageFromBytes(content, pbSerializer.SignalMessage)
		if err != nil {
			return nil, nil, fmt.Errorf("failed to parse normal message: %w", err)
		}
		plaintext, ciphertextHash, err = cli.bufferedDecrypt(ctx, content, serverTS, func(decryptCtx context.Context) ([]byte, error) {
			return cipher.Decrypt(decryptCtx, msg)
		})
		if err != nil {
			return nil, nil, fmt.Errorf("failed to decrypt normal message: %w", err)
		}
	}
	var err error
	plaintext, err = unpadMessage(plaintext, child.AttrGetter().Int("v"))
	if err != nil {
		return nil, nil, fmt.Errorf("failed to unpad message: %w", err)
	}
	return plaintext, &ciphertextHash, nil
}

func (cli *Client) decryptGroupMsg(ctx context.Context, child *waBinary.Node, from types.JID, chat types.JID, serverTS time.Time) ([]byte, *[32]byte, error) {
	content, ok := child.Content.([]byte)
	if !ok {
		return nil, nil, fmt.Errorf("message content is not a byte slice")
	}

	senderKeyName := protocol.NewSenderKeyName(chat.String(), from.SignalAddress())
	builder := groups.NewGroupSessionBuilder(cli.Store, pbSerializer)
	cipher := groups.NewGroupCipher(builder, senderKeyName, cli.Store)
	msg, err := protocol.NewSenderKeyMessageFromBytes(content, pbSerializer.SenderKeyMessage)
	if err != nil {
		return nil, nil, fmt.Errorf("failed to parse group message: %w", err)
	}
	plaintext, ciphertextHash, err := cli.bufferedDecrypt(ctx, content, serverTS, func(decryptCtx context.Context) ([]byte, error) {
		return cipher.Decrypt(decryptCtx, msg)
	})
	if err != nil {
		return nil, nil, fmt.Errorf("failed to decrypt group message: %w", err)
	}
	plaintext, err = unpadMessage(plaintext, child.AttrGetter().Int("v"))
	if err != nil {
		return nil, nil, err
	}
	return plaintext, &ciphertextHash, nil
}

const checkPadding = true

func isValidPadding(plaintext []byte) bool {
	lastByte := plaintext[len(plaintext)-1]
	expectedPadding := bytes.Repeat([]byte{lastByte}, int(lastByte))
	return bytes.HasSuffix(plaintext, expectedPadding)
}

func unpadMessage(plaintext []byte, version int) ([]byte, error) {
	if version == 3 {
		return plaintext, nil
	} else if len(plaintext) == 0 {
		return nil, fmt.Errorf("plaintext is empty")
	} else if checkPadding && !isValidPadding(plaintext) {
		return nil, fmt.Errorf("plaintext doesn't have expected padding")
	} else {
		return plaintext[:len(plaintext)-int(plaintext[len(plaintext)-1])], nil
	}
}

func padMessage(plaintext []byte) []byte {
	pad := random.Bytes(1)
	pad[0] &= 0xf
	if pad[0] == 0 {
		pad[0] = 0xf
	}
	plaintext = append(plaintext, bytes.Repeat(pad, int(pad[0]))...)
	return plaintext
}

func (cli *Client) handleSenderKeyDistributionMessage(ctx context.Context, chat, from types.JID, axolotlSKDM []byte) {
	builder := groups.NewGroupSessionBuilder(cli.Store, pbSerializer)
	senderKeyName := protocol.NewSenderKeyName(chat.String(), from.SignalAddress())
	sdkMsg, err := protocol.NewSenderKeyDistributionMessageFromBytes(axolotlSKDM, pbSerializer.SenderKeyDistributionMessage)
	if err != nil {
		cli.Log.Errorf("Failed to parse sender key distribution message from %s for %s: %v", from, chat, err)
		return
	}
	err = builder.Process(ctx, senderKeyName, sdkMsg)
	if err != nil {
		cli.Log.Errorf("Failed to process sender key distribution message from %s for %s: %v", from, chat, err)
		return
	}
	cli.Log.Debugf("Processed sender key distribution message from %s in %s", senderKeyName.Sender().String(), senderKeyName.GroupID())
}

func (cli *Client) handleHistorySyncNotificationLoop() {
	defer func() {
		cli.historySyncHandlerStarted.Store(false)
		err := recover()
		if err != nil {
			cli.Log.Errorf("History sync handler panicked: %v\n%s", err, debug.Stack())
		}

		// Check in case something new appeared in the channel between the loop stopping
		// and the atomic variable being updated. If yes, restart the loop.
		if len(cli.historySyncNotifications) > 0 && cli.historySyncHandlerStarted.CompareAndSwap(false, true) {
			cli.Log.Warnf("New history sync notifications appeared after loop stopped, restarting loop...")
			go cli.handleHistorySyncNotificationLoop()
		}
	}()
	ctx := cli.BackgroundEventCtx
	for notif := range cli.historySyncNotifications {
		blob, err := cli.DownloadHistorySync(ctx, notif, false)
		if err != nil {
			cli.Log.Errorf("Failed to download history sync: %v", err)
		} else {
			cli.dispatchEvent(&events.HistorySync{Data: blob})
		}
	}
}

// DownloadHistorySync will download and parse the history sync blob from the given history sync notification.
//
// You only need to call this manually if you set [Client.ManualHistorySyncDownload] to true.
// By default, whatsmeow will call this automatically and dispatch an [events.HistorySync] with the parsed data.
func (cli *Client) DownloadHistorySync(ctx context.Context, notif *waE2E.HistorySyncNotification, synchronousStorage bool) (*waHistorySync.HistorySync, error) {
	var historySync waHistorySync.HistorySync
	if data, err := cli.Download(ctx, notif); err != nil {
		return nil, fmt.Errorf("failed to download: %w", err)
	} else if reader, err := zlib.NewReader(bytes.NewReader(data)); err != nil {
		return nil, fmt.Errorf("failed to prepare to decompress: %w", err)
	} else if rawData, err := io.ReadAll(reader); err != nil {
		return nil, fmt.Errorf("failed to decompress: %w", err)
	} else if err = proto.Unmarshal(rawData, &historySync); err != nil {
		return nil, fmt.Errorf("failed to unmarshal: %w", err)
	} else {
		cli.Log.Debugf("Received history sync (type %s, chunk %d, progress %d)", historySync.GetSyncType(), historySync.GetChunkOrder(), historySync.GetProgress())
		doStorage := func(ctx context.Context) {
			if historySync.GetSyncType() == waHistorySync.HistorySync_PUSH_NAME {
				cli.handleHistoricalPushNames(ctx, historySync.GetPushnames())
			} else if len(historySync.GetConversations()) > 0 {
				cli.storeHistoricalMessageSecrets(ctx, historySync.GetConversations())
			}
			if len(historySync.GetPhoneNumberToLidMappings()) > 0 {
				cli.storeHistoricalPNLIDMappings(ctx, historySync.GetPhoneNumberToLidMappings())
			}
			if historySync.GlobalSettings != nil {
				cli.storeGlobalSettings(ctx, historySync.GlobalSettings)
			}
		}
		if synchronousStorage {
			doStorage(ctx)
		} else {
			go doStorage(context.WithoutCancel(ctx))
		}
		return &historySync, nil
	}
}

func (cli *Client) handleAppStateSyncKeyShare(ctx context.Context, keys *waE2E.AppStateSyncKeyShare) {
	if cli.Store == nil || cli.Store.AppStateKeys == nil {
		cli.Log.Warnf("Cannot store app state sync keys: Store or AppStateKeys is nil")
		return
	}

	onlyResyncIfNotSynced := true

	cli.Log.Debugf("Got %d new app state keys", len(keys.GetKeys()))
	cli.appStateKeyRequestsLock.RLock()
	for _, key := range keys.GetKeys() {
		marshaledFingerprint, err := proto.Marshal(key.GetKeyData().GetFingerprint())
		if err != nil {
			cli.Log.Errorf("Failed to marshal fingerprint of app state sync key %X", key.GetKeyID().GetKeyID())
			continue
		}
		_, isReRequest := cli.appStateKeyRequests[hex.EncodeToString(key.GetKeyID().GetKeyID())]
		if isReRequest {
			onlyResyncIfNotSynced = false
		}
		err = cli.Store.AppStateKeys.PutAppStateSyncKey(ctx, key.GetKeyID().GetKeyID(), store.AppStateSyncKey{
			Data:        key.GetKeyData().GetKeyData(),
			Fingerprint: marshaledFingerprint,
			Timestamp:   key.GetKeyData().GetTimestamp(),
		})
		if err != nil {
			cli.Log.Errorf("Failed to store app state sync key %X: %v", key.GetKeyID().GetKeyID(), err)
			continue
		}
		cli.Log.Debugf("Received app state sync key %X (ts: %d)", key.GetKeyID().GetKeyID(), key.GetKeyData().GetTimestamp())
	}
	cli.appStateKeyRequestsLock.RUnlock()

	for _, name := range appstate.AllPatchNames {
		err := cli.FetchAppState(ctx, name, false, onlyResyncIfNotSynced)
		if err != nil {
			cli.Log.Errorf("Failed to do initial fetch of app state %s: %v", name, err)
		}
	}
}

func (cli *Client) handlePlaceholderResendResponse(msg *waE2E.PeerDataOperationRequestResponseMessage) (ok bool) {
	reqID := msg.GetStanzaID()
	parts := msg.GetPeerDataOperationResult()
	fmt.Printf("DEBUG GREETINGS: Handling response to placeholder resend request %s with %d items\n", reqID, len(parts))
	cli.Log.Debugf("Handling response to placeholder resend request %s with %d items", reqID, len(parts))
	ok = true
	for i, part := range parts {
		var webMsg waWeb.WebMessageInfo
		if resp := part.GetPlaceholderMessageResendResponse(); resp == nil {
			fmt.Printf("DEBUG GREETINGS: Missing response in item #%d of response to %s\n", i+1, reqID)
			cli.Log.Warnf("Missing response in item #%d of response to %s", i+1, reqID)
		} else if err := proto.Unmarshal(resp.GetWebMessageInfoBytes(), &webMsg); err != nil {
			fmt.Printf("DEBUG GREETINGS: Failed to unmarshal protobuf web message in item #%d of response to %s: %v\n", i+1, reqID, err)
			cli.Log.Warnf("Failed to unmarshal protobuf web message in item #%d of response to %s: %v", i+1, reqID, err)
		} else if msgEvt, err := cli.ParseWebMessage(types.EmptyJID, &webMsg); err != nil {
			fmt.Printf("DEBUG GREETINGS: Failed to parse web message info in item #%d of response to %s: %v\n", i+1, reqID, err)
			cli.Log.Warnf("Failed to parse web message info in item #%d of response to %s: %v", i+1, reqID, err)
		} else {
			fmt.Printf("DEBUG GREETINGS: Successfully parsed phone request response item #%d, message ID: %s, chat: %s, sender: %s\n", i+1, msgEvt.Info.ID, msgEvt.Info.Chat, msgEvt.Info.Sender)
			msgEvt.UnavailableRequestID = reqID
			ok = cli.dispatchEvent(msgEvt) && ok
		}
	}
	return
}

func (cli *Client) handleProtocolMessage(ctx context.Context, info *types.MessageInfo, msg *waE2E.Message) (ok bool) {
	ok = true
	protoMsg := msg.GetProtocolMessage()
	fmt.Printf("DEBUG GREETINGS: Received protocol message from %s, type: %v\n", info.Sender, protoMsg.GetType())

	if !info.IsFromMe {
		return
	}

	if protoMsg.GetHistorySyncNotification() != nil {
		if !cli.ManualHistorySyncDownload {
			cli.historySyncNotifications <- protoMsg.HistorySyncNotification
			if cli.historySyncHandlerStarted.CompareAndSwap(false, true) {
				go cli.handleHistorySyncNotificationLoop()
			}
		}
		go cli.sendProtocolMessageReceipt(info.ID, types.ReceiptTypeHistorySync)
	}

	if protoMsg.GetLidMigrationMappingSyncMessage() != nil {
		cli.storeLIDSyncMessage(ctx, protoMsg.GetLidMigrationMappingSyncMessage().GetEncodedMappingPayload())
	}

	if protoMsg.GetPeerDataOperationRequestResponseMessage().GetPeerDataOperationRequestType() == waE2E.PeerDataOperationRequestType_PLACEHOLDER_MESSAGE_RESEND {
		ok = cli.handlePlaceholderResendResponse(protoMsg.GetPeerDataOperationRequestResponseMessage()) && ok
	}

	if protoMsg.GetAppStateSyncKeyShare() != nil {
		go cli.handleAppStateSyncKeyShare(context.WithoutCancel(ctx), protoMsg.AppStateSyncKeyShare)
	}

	if info.Category == "peer" {
		go cli.sendProtocolMessageReceipt(info.ID, types.ReceiptTypePeerMsg)
	}
	return
}

func (cli *Client) processProtocolParts(ctx context.Context, info *types.MessageInfo, msg *waE2E.Message) (ok bool) {
	ok = true
	cli.storeMessageSecret(ctx, info, msg)
	// Hopefully sender key distribution messages and protocol messages can't be inside ephemeral messages
	if msg.GetDeviceSentMessage().GetMessage() != nil {
		msg = msg.GetDeviceSentMessage().GetMessage()
	}
	if msg.GetSenderKeyDistributionMessage() != nil {
		if !info.IsGroup {
			cli.Log.Warnf("Got sender key distribution message in non-group chat from %s", info.Sender)
		} else {
			encryptionIdentity := info.Sender
			if encryptionIdentity.Server == types.DefaultUserServer && info.SenderAlt.Server == types.HiddenUserServer {
				encryptionIdentity = info.SenderAlt
			}
			cli.handleSenderKeyDistributionMessage(ctx, info.Chat, encryptionIdentity, msg.SenderKeyDistributionMessage.AxolotlSenderKeyDistributionMessage)
		}
	}
	// N.B. Edits are protocol messages, but they're also wrapped inside EditedMessage,
	// which is only unwrapped after processProtocolParts, so this won't trigger for edits.
	if msg.GetProtocolMessage() != nil {
		ok = cli.handleProtocolMessage(ctx, info, msg) && ok
	}
	return
}

func (cli *Client) storeMessageSecret(ctx context.Context, info *types.MessageInfo, msg *waE2E.Message) {
	if msgSecret := msg.GetMessageContextInfo().GetMessageSecret(); len(msgSecret) > 0 {
		err := cli.Store.MsgSecrets.PutMessageSecret(ctx, info.Chat, info.Sender, info.ID, msgSecret)
		if err != nil {
			cli.Log.Errorf("Failed to store message secret key for %s: %v", info.ID, err)
		} else {
			cli.Log.Debugf("Stored message secret key for %s", info.ID)
		}
	}
}

func (cli *Client) storeHistoricalMessageSecrets(ctx context.Context, conversations []*waHistorySync.Conversation) {
	var secrets []store.MessageSecretInsert
	var privacyTokens []store.PrivacyToken
	ownID := cli.getOwnID().ToNonAD()
	if ownID.IsEmpty() {
		return
	}
	for _, conv := range conversations {
		chatJID, _ := types.ParseJID(conv.GetID())
		if chatJID.IsEmpty() {
			continue
		}
		if chatJID.Server == types.DefaultUserServer && conv.GetTcToken() != nil {
			ts := conv.GetTcTokenSenderTimestamp()
			if ts == 0 {
				ts = conv.GetTcTokenTimestamp()
			}
			privacyTokens = append(privacyTokens, store.PrivacyToken{
				User:      chatJID,
				Token:     conv.GetTcToken(),
				Timestamp: time.Unix(int64(ts), 0),
			})
		}
		for _, msg := range conv.GetMessages() {
			if secret := msg.GetMessage().GetMessageSecret(); secret != nil {
				var senderJID types.JID
				msgKey := msg.GetMessage().GetKey()
				if msgKey.GetFromMe() {
					senderJID = ownID
				} else if chatJID.Server == types.DefaultUserServer {
					senderJID = chatJID
				} else if msgKey.GetParticipant() != "" {
					senderJID, _ = types.ParseJID(msgKey.GetParticipant())
				} else if msg.GetMessage().GetParticipant() != "" {
					senderJID, _ = types.ParseJID(msg.GetMessage().GetParticipant())
				}
				if senderJID.IsEmpty() || msgKey.GetID() == "" {
					continue
				}
				secrets = append(secrets, store.MessageSecretInsert{
					Chat:   chatJID,
					Sender: senderJID,
					ID:     msgKey.GetID(),
					Secret: secret,
				})
			}
		}
	}
	if len(secrets) > 0 {
		cli.Log.Debugf("Storing %d message secret keys in history sync", len(secrets))
		err := cli.Store.MsgSecrets.PutMessageSecrets(ctx, secrets)
		if err != nil {
			cli.Log.Errorf("Failed to store message secret keys in history sync: %v", err)
		} else {
			cli.Log.Infof("Stored %d message secret keys from history sync", len(secrets))
		}
	}
	if len(privacyTokens) > 0 {
		cli.Log.Debugf("Storing %d privacy tokens in history sync", len(privacyTokens))
		err := cli.Store.PrivacyTokens.PutPrivacyTokens(ctx, privacyTokens...)
		if err != nil {
			cli.Log.Errorf("Failed to store privacy tokens in history sync: %v", err)
		} else {
			cli.Log.Infof("Stored %d privacy tokens from history sync", len(privacyTokens))
		}
	}
}

func (cli *Client) storeLIDSyncMessage(ctx context.Context, msg []byte) {
	var decoded waLidMigrationSyncPayload.LIDMigrationMappingSyncPayload
	err := proto.Unmarshal(msg, &decoded)
	if err != nil {
		zerolog.Ctx(ctx).Err(err).Msg("Failed to unmarshal LID migration mapping sync payload")
		return
	}
	if cli.Store.LIDMigrationTimestamp == 0 && decoded.GetChatDbMigrationTimestamp() > 0 {
		cli.Store.LIDMigrationTimestamp = int64(decoded.GetChatDbMigrationTimestamp())
		err = cli.Store.Save(ctx)
		if err != nil {
			zerolog.Ctx(ctx).Err(err).
				Int64("lid_migration_timestamp", cli.Store.LIDMigrationTimestamp).
				Msg("Failed to save chat DB LID migration timestamp")
		} else {
			zerolog.Ctx(ctx).Debug().
				Int64("lid_migration_timestamp", cli.Store.LIDMigrationTimestamp).
				Msg("Saved chat DB LID migration timestamp")
		}
	}
	lidPairs := make([]store.LIDMapping, len(decoded.PnToLidMappings))
	for i, mapping := range decoded.PnToLidMappings {
		lidPairs[i] = store.LIDMapping{
			LID: types.JID{User: strconv.FormatUint(mapping.GetAssignedLid(), 10), Server: types.HiddenUserServer},
			PN:  types.JID{User: strconv.FormatUint(mapping.GetPn(), 10), Server: types.DefaultUserServer},
		}
	}
	err = cli.Store.LIDs.PutManyLIDMappings(ctx, lidPairs)
	if err != nil {
		zerolog.Ctx(ctx).Err(err).
			Int("pair_count", len(lidPairs)).
			Msg("Failed to store phone number to LID mappings from sync message")
	} else {
		zerolog.Ctx(ctx).Debug().
			Int("pair_count", len(lidPairs)).
			Msg("Stored PN-LID mappings from sync message")
	}
}

func (cli *Client) storeGlobalSettings(ctx context.Context, settings *waHistorySync.GlobalSettings) {
	if cli.Store.LIDMigrationTimestamp == 0 && settings.GetChatDbLidMigrationTimestamp() > 0 {
		cli.Store.LIDMigrationTimestamp = settings.GetChatDbLidMigrationTimestamp()
		err := cli.Store.Save(ctx)
		if err != nil {
			zerolog.Ctx(ctx).Err(err).
				Int64("lid_migration_timestamp", cli.Store.LIDMigrationTimestamp).
				Msg("Failed to save chat DB LID migration timestamp")
		} else {
			zerolog.Ctx(ctx).Debug().
				Int64("lid_migration_timestamp", cli.Store.LIDMigrationTimestamp).
				Msg("Saved chat DB LID migration timestamp")
		}
	}
}

func (cli *Client) storeHistoricalPNLIDMappings(ctx context.Context, mappings []*waHistorySync.PhoneNumberToLIDMapping) {
	lidPairs := make([]store.LIDMapping, 0, len(mappings))
	for _, mapping := range mappings {
		pn, err := types.ParseJID(mapping.GetPnJID())
		if err != nil {
			zerolog.Ctx(ctx).Err(err).
				Str("pn_jid", mapping.GetPnJID()).
				Str("lid_jid", mapping.GetLidJID()).
				Msg("Failed to parse phone number from history sync")
			continue
		}
		if pn.Server == types.LegacyUserServer {
			pn.Server = types.DefaultUserServer
		}
		lid, err := types.ParseJID(mapping.GetLidJID())
		if err != nil {
			zerolog.Ctx(ctx).Err(err).
				Str("pn_jid", mapping.GetPnJID()).
				Str("lid_jid", mapping.GetLidJID()).
				Msg("Failed to parse LID from history sync")
			continue
		}
		lidPairs = append(lidPairs, store.LIDMapping{
			LID: lid,
			PN:  pn,
		})
	}
	err := cli.Store.LIDs.PutManyLIDMappings(ctx, lidPairs)
	if err != nil {
		zerolog.Ctx(ctx).Err(err).
			Int("pair_count", len(lidPairs)).
			Msg("Failed to store phone number to LID mappings from history sync")
	} else {
		zerolog.Ctx(ctx).Debug().
			Int("pair_count", len(lidPairs)).
			Msg("Stored PN-LID mappings from history sync")
	}
}

func (cli *Client) handleDecryptedMessage(ctx context.Context, info *types.MessageInfo, msg *waE2E.Message, retryCount int) bool {
	ok := cli.processProtocolParts(ctx, info, msg)
	if !ok {
		return false
	}
	// Check if this looks like an automated greeting and track it
	if cli.EnableEnhancedAutomatedGreetingRetry && cli.looksLikeAutomatedGreeting(msg) {
		fmt.Printf("DEBUG GREETINGS: Detected automated greeting from %s, tracking it\n", info.Sender)
		cli.trackAutomatedGreeting(info.Sender)
	}

	evt := &events.Message{Info: *info, RawMessage: msg, RetryCount: retryCount}
	return cli.dispatchEvent(evt.UnwrapRaw())
}

// looksLikeAutomatedGreeting analyzes a message to determine if it's likely an automated greeting
func (cli *Client) looksLikeAutomatedGreeting(msg *waE2E.Message) bool {
	// Check for common automated greeting patterns
	if msg.GetConversation() != "" {
		text := strings.ToLower(msg.GetConversation())
		fmt.Printf("DEBUG GREETINGS: Analyzing text message: '%s'\n", text)
		// Common automated greeting patterns (you can extend this list)
		automatedPatterns := []string{
			"hello", "hi", "welcome", "thanks for contacting", "thank you for contacting",
			"how can i help", "how may i help", "automated", "bot", "assistant",
			"¡hola", "¿cómo podemos ayudarte", "gracias por contactar",
		}
		for _, pattern := range automatedPatterns {
			if strings.Contains(text, pattern) {
				fmt.Printf("DEBUG GREETINGS: Found automated greeting pattern '%s' in text: '%s'\n", pattern, text)
				return true
			}
		}
	}

	// Check for template messages (often used for automated greetings)
	if msg.GetTemplateMessage() != nil {
		fmt.Printf("DEBUG GREETINGS: Detected template message (likely automated greeting)\n")
		return true
	}

	// Check for interactive messages (often automated)
	if msg.GetInteractiveMessage() != nil {
		fmt.Printf("DEBUG GREETINGS: Detected interactive message (likely automated greeting)\n")
		return true
	}

	return false
}

func (cli *Client) sendProtocolMessageReceipt(id types.MessageID, msgType types.ReceiptType) {
	clientID := cli.Store.ID
	if len(id) == 0 || clientID == nil {
		return
	}
	err := cli.sendNode(waBinary.Node{
		Tag: "receipt",
		Attrs: waBinary.Attrs{
			"id":   string(id),
			"type": string(msgType),
			"to":   types.NewJID(clientID.User, types.LegacyUserServer),
		},
		Content: nil,
	})
	if err != nil {
		cli.Log.Warnf("Failed to send acknowledgement for protocol message %s: %v", id, err)
	}
}<|MERGE_RESOLUTION|>--- conflicted
+++ resolved
@@ -302,18 +302,10 @@
 	if ok && len(node.GetChildrenByTag("enc")) == 0 {
 		uType := events.UnavailableType(unavailableNode.AttrGetter().String("type"))
 		cli.Log.Warnf("Unavailable message %s from %s (type: %q)", info.ID, info.SourceString(), uType)
-<<<<<<< HEAD
-		if cli.SynchronousAck {
-			cli.delayedRequestMessageFromPhone(info)
-		} else {
-			go cli.delayedRequestMessageFromPhone(info)
-		}
-=======
 		cli.backgroundIfAsyncAck(func() {
 			cli.immediateRequestMessageFromPhone(ctx, info)
 			cli.sendAck(node, 0)
 		})
->>>>>>> 5806d608
 		cli.dispatchEvent(&events.UndecryptableMessage{Info: *info, IsUnavailable: true, UnavailableType: uType})
 		return
 	}
@@ -398,52 +390,6 @@
 				return
 			}
 			isUnavailable := encType == "skmsg" && !containsDirectMsg && errors.Is(err, signalerror.ErrNoSenderKeyForUser)
-<<<<<<< HEAD
-
-			// Check if this might be a session-related issue that we can fix
-			shouldForceRetry := false
-			if errors.Is(err, signalerror.ErrUntrustedIdentity) {
-				shouldForceRetry = true
-				fmt.Printf("DEBUG GREETINGS: Detected untrusted identity error for message %s from %s, will force retry with session recreation\n", info.ID, info.SourceString())
-			}
-
-			// For automated greeting scenarios, be more aggressive about clearing sessions
-			if cli.EnableEnhancedAutomatedGreetingRetry && (info.Sender.IsBot() || cli.isLikelyPostAutomatedGreeting(info)) {
-				fmt.Printf("DEBUG GREETINGS: Clearing session for %s due to automated greeting scenario\n", senderEncryptionJID)
-				go func() {
-					ctx := context.WithoutCancel(ctx)
-					if sessionErr := cli.Store.Sessions.DeleteSession(ctx, senderEncryptionJID.SignalAddress().String()); sessionErr != nil {
-						fmt.Printf("DEBUG GREETINGS: Failed to clear session for %s: %v\n", senderEncryptionJID, sessionErr)
-					} else {
-						fmt.Printf("DEBUG GREETINGS: Successfully cleared session for %s\n", senderEncryptionJID)
-
-						// Proactively try to establish a new session by fetching prekeys
-						fmt.Printf("DEBUG GREETINGS: Proactively fetching prekeys for %s to establish new session\n", senderEncryptionJID)
-						go func() {
-							prekeyCtx, cancel := context.WithTimeout(context.Background(), 15*time.Second)
-							defer cancel()
-
-							keys, prekeyErr := cli.fetchPreKeys(prekeyCtx, []types.JID{senderEncryptionJID})
-							if prekeyErr != nil {
-								fmt.Printf("DEBUG GREETINGS: Failed to proactively fetch prekeys for %s: %v\n", senderEncryptionJID, prekeyErr)
-							} else if bundle, exists := keys[senderEncryptionJID]; exists && bundle.bundle != nil {
-								fmt.Printf("DEBUG GREETINGS: Successfully fetched prekeys for %s, new session should be established on next message\n", senderEncryptionJID)
-							} else {
-								fmt.Printf("DEBUG GREETINGS: No prekey bundle returned for %s\n", senderEncryptionJID)
-							}
-						}()
-					}
-				}()
-				shouldForceRetry = true
-			}
-
-			if encType != "msmsg" {
-				if cli.SynchronousAck {
-					cli.sendRetryReceipt(ctx, node, info, isUnavailable || shouldForceRetry)
-				} else {
-					go cli.sendRetryReceipt(context.WithoutCancel(ctx), node, info, isUnavailable || shouldForceRetry)
-				}
-=======
 			if encType == "msmsg" {
 				cli.backgroundIfAsyncAck(func() {
 					cli.sendAck(node, NackMissingMessageSecret)
@@ -455,7 +401,6 @@
 			} else {
 				go cli.sendRetryReceipt(context.WithoutCancel(ctx), node, info, isUnavailable)
 				go cli.sendAck(node, 0)
->>>>>>> 5806d608
 			}
 			cli.dispatchEvent(&events.UndecryptableMessage{
 				Info:            *info,
