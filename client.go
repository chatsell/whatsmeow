// Copyright (c) 2021 Tulir Asokan
//
// This Source Code Form is subject to the terms of the Mozilla Public
// License, v. 2.0. If a copy of the MPL was not distributed with this
// file, You can obtain one at http://mozilla.org/MPL/2.0/.

// Package whatsmeow implements a client for interacting with the WhatsApp web multidevice API.
package whatsmeow

import (
	"context"
	"encoding/hex"
	"errors"
	"fmt"
	"net/http"
	"net/url"
	"runtime/debug"
	"sync"
	"sync/atomic"
	"time"

	"github.com/gorilla/websocket"
	"go.mau.fi/util/exhttp"
	"go.mau.fi/util/exsync"
	"go.mau.fi/util/random"
	"golang.org/x/net/proxy"

	"go.mau.fi/whatsmeow/appstate"
	waBinary "go.mau.fi/whatsmeow/binary"
	"go.mau.fi/whatsmeow/proto/waE2E"
	"go.mau.fi/whatsmeow/proto/waWa6"
	"go.mau.fi/whatsmeow/proto/waWeb"
	"go.mau.fi/whatsmeow/socket"
	"go.mau.fi/whatsmeow/store"
	"go.mau.fi/whatsmeow/types"
	"go.mau.fi/whatsmeow/types/events"
	"go.mau.fi/whatsmeow/util/keys"
	waLog "go.mau.fi/whatsmeow/util/log"
)

// EventHandler is a function that can handle events from WhatsApp.
type EventHandler func(evt any)
type nodeHandler func(node *waBinary.Node)

var nextHandlerID uint32

type wrappedEventHandler struct {
	fn EventHandler
	id uint32
}

type deviceCache struct {
	devices []types.JID
	dhash   string
}

// Client contains everything necessary to connect to and interact with the WhatsApp web API.
type Client struct {
	Store   *store.Device
	Log     waLog.Logger
	recvLog waLog.Logger
	sendLog waLog.Logger

	socket     *socket.NoiseSocket
	socketLock sync.RWMutex
	socketWait chan struct{}
	wsDialer   *websocket.Dialer

	isLoggedIn            atomic.Bool
	expectedDisconnect    *exsync.Event
	EnableAutoReconnect   bool
	InitialAutoReconnect  bool
	LastSuccessfulConnect time.Time
	AutoReconnectErrors   int
	// AutoReconnectHook is called when auto-reconnection fails. If the function returns false,
	// the client will not attempt to reconnect. The number of retries can be read from AutoReconnectErrors.
	AutoReconnectHook func(error) bool
	// If SynchronousAck is set, acks for messages will only be sent after all event handlers return.
	SynchronousAck             bool
	EnableDecryptedEventBuffer bool
	lastDecryptedBufferClear   time.Time

	DisableLoginAutoReconnect bool

	sendActiveReceipts atomic.Uint32

	// EmitAppStateEventsOnFullSync can be set to true if you want to get app state events emitted
	// even when re-syncing the whole state.
	EmitAppStateEventsOnFullSync bool

	AutomaticMessageRerequestFromPhone bool
	pendingPhoneRerequests             map[types.MessageID]context.CancelFunc
	pendingPhoneRerequestsLock         sync.RWMutex

	appStateProc     *appstate.Processor
	appStateSyncLock sync.Mutex

	historySyncNotifications  chan *waE2E.HistorySyncNotification
	historySyncHandlerStarted atomic.Bool
	ManualHistorySyncDownload bool

	uploadPreKeysLock sync.Mutex
	lastPreKeyUpload  time.Time

	mediaConnCache *MediaConn
	mediaConnLock  sync.Mutex

	responseWaiters     map[string]chan<- *waBinary.Node
	responseWaitersLock sync.Mutex

	nodeHandlers      map[string]nodeHandler
	handlerQueue      chan *waBinary.Node
	eventHandlers     []wrappedEventHandler
	eventHandlersLock sync.RWMutex

	messageRetries     map[string]int
	messageRetriesLock sync.Mutex

	incomingRetryRequestCounter     map[incomingRetryKey]int
	incomingRetryRequestCounterLock sync.Mutex

	appStateKeyRequests     map[string]time.Time
	appStateKeyRequestsLock sync.RWMutex

	messageSendLock sync.Mutex

	privacySettingsCache atomic.Value

	groupCache           map[types.JID]*groupMetaCache
	groupCacheLock       sync.Mutex
	userDevicesCache     map[types.JID]deviceCache
	userDevicesCacheLock sync.Mutex

	recentMessagesMap  map[recentMessageKey]RecentMessage
	recentMessagesList [recentMessagesSize]recentMessageKey
	recentMessagesPtr  int
	recentMessagesLock sync.RWMutex

	sessionRecreateHistory     map[types.JID]time.Time
	sessionRecreateHistoryLock sync.Mutex
	// GetMessageForRetry is used to find the source message for handling retry receipts
	// when the message is not found in the recently sent message cache.
	GetMessageForRetry func(requester, to types.JID, id types.MessageID) *waE2E.Message
	// PreRetryCallback is called before a retry receipt is accepted.
	// If it returns false, the accepting will be cancelled and the retry receipt will be ignored.
	PreRetryCallback func(receipt *events.Receipt, id types.MessageID, retryCount int, msg *waE2E.Message) bool

	// PrePairCallback is called before pairing is completed. If it returns false, the pairing will be cancelled and
	// the client will disconnect.
	PrePairCallback func(jid types.JID, platform, businessName string) bool

	// GetClientPayload is called to get the client payload for connecting to the server.
	// This should NOT be used for WhatsApp (to change the OS name, update fields in store.BaseClientPayload directly).
	GetClientPayload func() *waWa6.ClientPayload

	// Should untrusted identity errors be handled automatically? If true, the stored identity and existing signal
	// sessions will be removed on untrusted identity errors, and an events.IdentityChange will be dispatched.
	// If false, decrypting a message from untrusted devices will fail.
	AutoTrustIdentity bool

	// Should SubscribePresence return an error if no privacy token is stored for the user?
	ErrorOnSubscribePresenceWithoutToken bool

	// Enhanced retry logic for automated greeting scenarios
	// When enabled, the client will be more aggressive about retrying messages that fail after automated greetings
	EnableEnhancedAutomatedGreetingRetry bool
	SendReportingTokens                  bool

	BackgroundEventCtx context.Context

	phoneLinkingCache *phoneLinkingCache

	uniqueID  string
	idCounter atomic.Uint64

	proxy          Proxy
	socksProxy     proxy.Dialer
	proxyOnlyLogin bool
	http           *http.Client

	// This field changes the client to act like a Messenger client instead of a WhatsApp one.
	//
	// Note that you cannot use a Messenger account just by setting this field, you must use a
	// separate library for all the non-e2ee-related stuff like logging in.
	// The library is currently embedded in mautrix-meta (https://github.com/mautrix/meta), but may be separated later.
	MessengerConfig *MessengerConfig
<<<<<<< HEAD
	RefreshCAT      func() error

	// Track automated greeting patterns to improve retry logic
	automatedGreetingTracker     map[types.JID]time.Time
	automatedGreetingTrackerLock sync.RWMutex
=======
	RefreshCAT      func(context.Context) error
>>>>>>> cc05d16b
}

type groupMetaCache struct {
	AddressingMode             types.AddressingMode
	CommunityAnnouncementGroup bool
	Members                    []types.JID
}

type MessengerConfig struct {
	UserAgent    string
	BaseURL      string
	WebsocketURL string
}

// Size of buffer for the channel that all incoming XML nodes go through.
// In general it shouldn't go past a few buffered messages, but the channel is big to be safe.
const handlerQueueSize = 2048

// NewClient initializes a new WhatsApp web client.
//
// The logger can be nil, it will default to a no-op logger.
//
// The device store must be set. A default SQL-backed implementation is available in the store/sqlstore package.
//
//	container, err := sqlstore.New("sqlite3", "file:yoursqlitefile.db?_foreign_keys=on", nil)
//	if err != nil {
//		panic(err)
//	}
//	// If you want multiple sessions, remember their JIDs and use .GetDevice(jid) or .GetAllDevices() instead.
//	deviceStore, err := container.GetFirstDevice()
//	if err != nil {
//		panic(err)
//	}
//	client := whatsmeow.NewClient(deviceStore, nil)
func NewClient(deviceStore *store.Device, log waLog.Logger) *Client {
	if log == nil {
		log = waLog.Noop
	}
	uniqueIDPrefix := random.Bytes(2)
	cli := &Client{
		http: &http.Client{
			Transport: (http.DefaultTransport.(*http.Transport)).Clone(),
		},
		proxy:              http.ProxyFromEnvironment,
		Store:              deviceStore,
		Log:                log,
		recvLog:            log.Sub("Recv"),
		sendLog:            log.Sub("Send"),
		uniqueID:           fmt.Sprintf("%d.%d-", uniqueIDPrefix[0], uniqueIDPrefix[1]),
		responseWaiters:    make(map[string]chan<- *waBinary.Node),
		eventHandlers:      make([]wrappedEventHandler, 0, 1),
		messageRetries:     make(map[string]int),
		handlerQueue:       make(chan *waBinary.Node, handlerQueueSize),
		appStateProc:       appstate.NewProcessor(deviceStore, log.Sub("AppState")),
		socketWait:         make(chan struct{}),
		expectedDisconnect: exsync.NewEvent(),

		incomingRetryRequestCounter: make(map[incomingRetryKey]int),

		historySyncNotifications: make(chan *waE2E.HistorySyncNotification, 32),

		groupCache:       make(map[types.JID]*groupMetaCache),
		userDevicesCache: make(map[types.JID]deviceCache),

		recentMessagesMap:      make(map[recentMessageKey]RecentMessage, recentMessagesSize),
		sessionRecreateHistory: make(map[types.JID]time.Time),
		GetMessageForRetry:     func(requester, to types.JID, id types.MessageID) *waE2E.Message { return nil },
		appStateKeyRequests:    make(map[string]time.Time),

		pendingPhoneRerequests: make(map[types.MessageID]context.CancelFunc),

		EnableAutoReconnect:                true,
		AutoTrustIdentity:                  true,
		AutomaticMessageRerequestFromPhone: true,

		EnableEnhancedAutomatedGreetingRetry: true,

		automatedGreetingTracker: make(map[types.JID]time.Time),

		BackgroundEventCtx: context.Background(),
	}
	cli.nodeHandlers = map[string]nodeHandler{
		"message":      cli.handleEncryptedMessage,
		"appdata":      cli.handleEncryptedMessage,
		"receipt":      cli.handleReceipt,
		"call":         cli.handleCallEvent,
		"chatstate":    cli.handleChatState,
		"presence":     cli.handlePresence,
		"notification": cli.handleNotification,
		"success":      cli.handleConnectSuccess,
		"failure":      cli.handleConnectFailure,
		"stream:error": cli.handleStreamError,
		"iq":           cli.handleIQ,
		"ib":           cli.handleIB,
		// Apparently there's also an <error> node which can have a code=479 and means "Invalid stanza sent (smax-invalid)"
	}
	return cli
}

// SetProxyAddress is a helper method that parses a URL string and calls SetProxy or SetSOCKSProxy based on the URL scheme.
//
// Returns an error if url.Parse fails to parse the given address.
func (cli *Client) SetProxyAddress(addr string, opts ...SetProxyOptions) error {
	if addr == "" {
		cli.SetProxy(nil, opts...)
		return nil
	}
	parsed, err := url.Parse(addr)
	if err != nil {
		return err
	}
	if parsed.Scheme == "http" || parsed.Scheme == "https" {
		cli.SetProxy(http.ProxyURL(parsed), opts...)
	} else if parsed.Scheme == "socks5" {
		px, err := proxy.FromURL(parsed, proxy.Direct)
		if err != nil {
			return err
		}
		cli.SetSOCKSProxy(px, opts...)
	} else {
		return fmt.Errorf("unsupported proxy scheme %q", parsed.Scheme)
	}
	return nil
}

type Proxy = func(*http.Request) (*url.URL, error)

// SetProxy sets a HTTP proxy to use for WhatsApp web websocket connections and media uploads/downloads.
//
// Must be called before Connect() to take effect in the websocket connection.
// If you want to change the proxy after connecting, you must call Disconnect() and then Connect() again manually.
//
// By default, the client will find the proxy from the https_proxy environment variable like Go's net/http does.
//
// To disable reading proxy info from environment variables, explicitly set the proxy to nil:
//
//	cli.SetProxy(nil)
//
// To use a different proxy for the websocket and media, pass a function that checks the request path or headers:
//
//	cli.SetProxy(func(r *http.Request) (*url.URL, error) {
//		if r.URL.Host == "web.whatsapp.com" && r.URL.Path == "/ws/chat" {
//			return websocketProxyURL, nil
//		} else {
//			return mediaProxyURL, nil
//		}
//	})
func (cli *Client) SetProxy(proxy Proxy, opts ...SetProxyOptions) {
	var opt SetProxyOptions
	if len(opts) > 0 {
		opt = opts[0]
	}
	if !opt.NoWebsocket {
		cli.proxy = proxy
		cli.socksProxy = nil
	}
	if !opt.NoMedia {
		transport := cli.http.Transport.(*http.Transport)
		transport.Proxy = proxy
		transport.Dial = nil
		transport.DialContext = nil
	}
}

type SetProxyOptions struct {
	// If NoWebsocket is true, the proxy won't be used for the websocket
	NoWebsocket bool
	// If NoMedia is true, the proxy won't be used for media uploads/downloads
	NoMedia bool
}

// SetSOCKSProxy sets a SOCKS5 proxy to use for WhatsApp web websocket connections and media uploads/downloads.
//
// Same details as SetProxy apply, but using a different proxy for the websocket and media is not currently supported.
func (cli *Client) SetSOCKSProxy(px proxy.Dialer, opts ...SetProxyOptions) {
	var opt SetProxyOptions
	if len(opts) > 0 {
		opt = opts[0]
	}
	if !opt.NoWebsocket {
		cli.socksProxy = px
		cli.proxy = nil
	}
	if !opt.NoMedia {
		transport := cli.http.Transport.(*http.Transport)
		transport.Proxy = nil
		transport.Dial = cli.socksProxy.Dial
		contextDialer, ok := cli.socksProxy.(proxy.ContextDialer)
		if ok {
			transport.DialContext = contextDialer.DialContext
		} else {
			transport.DialContext = nil
		}
	}
}

// ToggleProxyOnlyForLogin changes whether the proxy set with SetProxy or related methods
// is only used for the pre-login websocket and not authenticated websockets.
func (cli *Client) ToggleProxyOnlyForLogin(only bool) {
	cli.proxyOnlyLogin = only
}

func (cli *Client) getSocketWaitChan() <-chan struct{} {
	cli.socketLock.RLock()
	ch := cli.socketWait
	cli.socketLock.RUnlock()
	return ch
}

func (cli *Client) closeSocketWaitChan() {
	cli.socketLock.Lock()
	close(cli.socketWait)
	cli.socketWait = make(chan struct{})
	cli.socketLock.Unlock()
}

func (cli *Client) getOwnID() types.JID {
	if cli == nil {
		return types.EmptyJID
	}
	return cli.Store.GetJID()
}

func (cli *Client) getOwnLID() types.JID {
	if cli == nil {
		return types.EmptyJID
	}
	return cli.Store.GetLID()
}

func (cli *Client) WaitForConnection(timeout time.Duration) bool {
	if cli == nil {
		return false
	}
	timeoutChan := time.After(timeout)
	cli.socketLock.RLock()
	for cli.socket == nil || !cli.socket.IsConnected() || !cli.IsLoggedIn() {
		ch := cli.socketWait
		cli.socketLock.RUnlock()
		select {
		case <-ch:
		case <-timeoutChan:
			return false
		case <-cli.expectedDisconnect.GetChan():
			return false
		}
		cli.socketLock.RLock()
	}
	cli.socketLock.RUnlock()
	return true
}

func (cli *Client) SetWSDialer(dialer *websocket.Dialer) {
	cli.wsDialer = dialer
}

// Connect connects the client to the WhatsApp web websocket. After connection, it will either
// authenticate if there's data in the device store, or emit a QREvent to set up a new link.
func (cli *Client) Connect() error {
	if cli == nil {
		return ErrClientIsNil
	}

	cli.socketLock.Lock()
	defer cli.socketLock.Unlock()

	err := cli.unlockedConnect()
	if exhttp.IsNetworkError(err) && cli.InitialAutoReconnect && cli.EnableAutoReconnect {
		cli.Log.Errorf("Initial connection failed but reconnecting in background")
		go cli.dispatchEvent(&events.Disconnected{})
		go cli.autoReconnect()
		return nil
	}
	return err
}

func (cli *Client) connect() error {
	cli.socketLock.Lock()
	defer cli.socketLock.Unlock()

	return cli.unlockedConnect()
}

func (cli *Client) unlockedConnect() error {
	if cli.socket != nil {
		if !cli.socket.IsConnected() {
			cli.unlockedDisconnect()
		} else {
			return ErrAlreadyConnected
		}
	}

	cli.resetExpectedDisconnect()
	var wsDialer websocket.Dialer
	if cli.wsDialer != nil {
		wsDialer = *cli.wsDialer
	} else if !cli.proxyOnlyLogin || cli.Store.ID == nil {
		if cli.proxy != nil {
			wsDialer.Proxy = cli.proxy
		} else if cli.socksProxy != nil {
			wsDialer.NetDial = cli.socksProxy.Dial
			contextDialer, ok := cli.socksProxy.(proxy.ContextDialer)
			if ok {
				wsDialer.NetDialContext = contextDialer.DialContext
			}
		}
	}
	fs := socket.NewFrameSocket(cli.Log.Sub("Socket"), wsDialer)
	if cli.MessengerConfig != nil {
		fs.URL = cli.MessengerConfig.WebsocketURL
		fs.HTTPHeaders.Set("Origin", cli.MessengerConfig.BaseURL)
		fs.HTTPHeaders.Set("User-Agent", cli.MessengerConfig.UserAgent)
		fs.HTTPHeaders.Set("Cache-Control", "no-cache")
		fs.HTTPHeaders.Set("Pragma", "no-cache")
		//fs.HTTPHeaders.Set("Sec-Fetch-Dest", "empty")
		//fs.HTTPHeaders.Set("Sec-Fetch-Mode", "websocket")
		//fs.HTTPHeaders.Set("Sec-Fetch-Site", "cross-site")
	}
	if err := fs.Connect(); err != nil {
		fs.Close(0)
		return err
	} else if err = cli.doHandshake(fs, *keys.NewKeyPair()); err != nil {
		fs.Close(0)
		return fmt.Errorf("noise handshake failed: %w", err)
	}
	go cli.keepAliveLoop(cli.socket.Context())
	go cli.handlerQueueLoop(cli.socket.Context())
	return nil
}

// IsLoggedIn returns true after the client is successfully connected and authenticated on WhatsApp.
func (cli *Client) IsLoggedIn() bool {
	return cli != nil && cli.isLoggedIn.Load()
}

func (cli *Client) onDisconnect(ns *socket.NoiseSocket, remote bool) {
	ns.Stop(false)
	cli.socketLock.Lock()
	defer cli.socketLock.Unlock()
	if cli.socket == ns {
		cli.socket = nil
		cli.clearResponseWaiters(xmlStreamEndNode)
		if !cli.isExpectedDisconnect() && remote {
			cli.Log.Debugf("Emitting Disconnected event")
			go cli.dispatchEvent(&events.Disconnected{})
			go cli.autoReconnect()
		} else if remote {
			cli.Log.Debugf("OnDisconnect() called, but it was expected, so not emitting event")
		} else {
			cli.Log.Debugf("OnDisconnect() called after manual disconnection")
		}
	} else {
		cli.Log.Debugf("Ignoring OnDisconnect on different socket")
	}
}

func (cli *Client) expectDisconnect() {
	cli.expectedDisconnect.Set()
}

func (cli *Client) resetExpectedDisconnect() {
	cli.expectedDisconnect.Clear()
}

func (cli *Client) isExpectedDisconnect() bool {
	return cli.expectedDisconnect.IsSet()
}

func (cli *Client) autoReconnect() {
	if !cli.EnableAutoReconnect || cli.Store.ID == nil {
		return
	}
	for {
		autoReconnectDelay := time.Duration(cli.AutoReconnectErrors) * 2 * time.Second
		cli.Log.Debugf("Automatically reconnecting after %v", autoReconnectDelay)
		cli.AutoReconnectErrors++
		if cli.expectedDisconnect.WaitTimeout(autoReconnectDelay) {
			return
		}
		err := cli.connect()
		if errors.Is(err, ErrAlreadyConnected) {
			cli.Log.Debugf("Connect() said we're already connected after autoreconnect sleep")
			return
		} else if err != nil {
			if cli.expectedDisconnect.IsSet() {
				return
			}
			cli.Log.Errorf("Error reconnecting after autoreconnect sleep: %v", err)
			if cli.AutoReconnectHook != nil && !cli.AutoReconnectHook(err) {
				cli.Log.Debugf("AutoReconnectHook returned false, not reconnecting")
				return
			}
		} else {
			return
		}
	}
}

// IsConnected checks if the client is connected to the WhatsApp web websocket.
// Note that this doesn't check if the client is authenticated. See the IsLoggedIn field for that.
func (cli *Client) IsConnected() bool {
	if cli == nil {
		return false
	}
	cli.socketLock.RLock()
	connected := cli.socket != nil && cli.socket.IsConnected()
	cli.socketLock.RUnlock()
	return connected
}

// Disconnect disconnects from the WhatsApp web websocket.
//
// This will not emit any events, the Disconnected event is only used when the
// connection is closed by the server or a network error.
func (cli *Client) Disconnect() {
	if cli == nil {
		return
	}
	cli.socketLock.Lock()
	cli.expectDisconnect()
	cli.unlockedDisconnect()
	cli.socketLock.Unlock()
	cli.clearDelayedMessageRequests()
}

// Disconnect closes the websocket connection.
func (cli *Client) unlockedDisconnect() {
	if cli.socket != nil {
		cli.socket.Stop(true)
		cli.socket = nil
		cli.clearResponseWaiters(xmlStreamEndNode)
	}
}

// Logout sends a request to unlink the device, then disconnects from the websocket and deletes the local device store.
//
// If the logout request fails, the disconnection and local data deletion will not happen either.
// If an error is returned, but you want to force disconnect/clear data, call Client.Disconnect() and Client.Store.Delete() manually.
//
// Note that this will not emit any events. The LoggedOut event is only used for external logouts
// (triggered by the user from the main device or by WhatsApp servers).
func (cli *Client) Logout(ctx context.Context) error {
	if cli == nil {
		return ErrClientIsNil
	} else if cli.MessengerConfig != nil {
		return errors.New("can't logout with Messenger credentials")
	}
	ownID := cli.getOwnID()
	if ownID.IsEmpty() {
		return ErrNotLoggedIn
	}
	_, err := cli.sendIQ(infoQuery{
		Namespace: "md",
		Type:      "set",
		To:        types.ServerJID,
		Content: []waBinary.Node{{
			Tag: "remove-companion-device",
			Attrs: waBinary.Attrs{
				"jid":    ownID,
				"reason": "user_initiated",
			},
		}},
	})
	if err != nil {
		return fmt.Errorf("error sending logout request: %w", err)
	}
	cli.Disconnect()
	err = cli.Store.Delete(ctx)
	if err != nil {
		return fmt.Errorf("error deleting data from store: %w", err)
	}
	return nil
}

// AddEventHandler registers a new function to receive all events emitted by this client.
//
// The returned integer is the event handler ID, which can be passed to RemoveEventHandler to remove it.
//
// All registered event handlers will receive all events. You should use a type switch statement to
// filter the events you want:
//
//	func myEventHandler(evt interface{}) {
//		switch v := evt.(type) {
//		case *events.Message:
//			fmt.Println("Received a message!")
//		case *events.Receipt:
//			fmt.Println("Received a receipt!")
//		}
//	}
//
// If you want to access the Client instance inside the event handler, the recommended way is to
// wrap the whole handler in another struct:
//
//	type MyClient struct {
//		WAClient *whatsmeow.Client
//		eventHandlerID uint32
//	}
//
//	func (mycli *MyClient) register() {
//		mycli.eventHandlerID = mycli.WAClient.AddEventHandler(mycli.myEventHandler)
//	}
//
//	func (mycli *MyClient) myEventHandler(evt interface{}) {
//		// Handle event and access mycli.WAClient
//	}
func (cli *Client) AddEventHandler(handler EventHandler) uint32 {
	nextID := atomic.AddUint32(&nextHandlerID, 1)
	cli.eventHandlersLock.Lock()
	cli.eventHandlers = append(cli.eventHandlers, wrappedEventHandler{handler, nextID})
	cli.eventHandlersLock.Unlock()
	return nextID
}

// RemoveEventHandler removes a previously registered event handler function.
// If the function with the given ID is found, this returns true.
//
// N.B. Do not run this directly from an event handler. That would cause a deadlock because the
// event dispatcher holds a read lock on the event handler list, and this method wants a write lock
// on the same list. Instead run it in a goroutine:
//
//	func (mycli *MyClient) myEventHandler(evt interface{}) {
//		if noLongerWantEvents {
//			go mycli.WAClient.RemoveEventHandler(mycli.eventHandlerID)
//		}
//	}
func (cli *Client) RemoveEventHandler(id uint32) bool {
	cli.eventHandlersLock.Lock()
	defer cli.eventHandlersLock.Unlock()
	for index := range cli.eventHandlers {
		if cli.eventHandlers[index].id == id {
			if index == 0 {
				cli.eventHandlers[0].fn = nil
				cli.eventHandlers = cli.eventHandlers[1:]
				return true
			} else if index < len(cli.eventHandlers)-1 {
				copy(cli.eventHandlers[index:], cli.eventHandlers[index+1:])
			}
			cli.eventHandlers[len(cli.eventHandlers)-1].fn = nil
			cli.eventHandlers = cli.eventHandlers[:len(cli.eventHandlers)-1]
			return true
		}
	}
	return false
}

// RemoveEventHandlers removes all event handlers that have been registered with AddEventHandler
func (cli *Client) RemoveEventHandlers() {
	cli.eventHandlersLock.Lock()
	cli.eventHandlers = make([]wrappedEventHandler, 0, 1)
	cli.eventHandlersLock.Unlock()
}

func (cli *Client) handleFrame(data []byte) {
	decompressed, err := waBinary.Unpack(data)
	if err != nil {
		cli.Log.Warnf("Failed to decompress frame: %v", err)
		cli.Log.Debugf("Errored frame hex: %s", hex.EncodeToString(data))
		return
	}
	node, err := waBinary.Unmarshal(decompressed)
	if err != nil {
		cli.Log.Warnf("Failed to decode node in frame: %v", err)
		cli.Log.Debugf("Errored frame hex: %s", hex.EncodeToString(decompressed))
		return
	}
	cli.recvLog.Debugf("%s", node.XMLString())
	if node.Tag == "xmlstreamend" {
		if !cli.isExpectedDisconnect() {
			cli.Log.Warnf("Received stream end frame")
		}
		// TODO should we do something else?
	} else if cli.receiveResponse(node) {
		// handled
	} else if _, ok := cli.nodeHandlers[node.Tag]; ok {
		select {
		case cli.handlerQueue <- node:
		default:
			cli.Log.Warnf("Handler queue is full, message ordering is no longer guaranteed")
			go func() {
				cli.handlerQueue <- node
			}()
		}
	} else if node.Tag != "ack" {
		cli.Log.Debugf("Didn't handle WhatsApp node %s", node.Tag)
	}
}

func stopAndDrainTimer(timer *time.Timer) {
	if !timer.Stop() {
		select {
		case <-timer.C:
		default:
		}
	}
}

func (cli *Client) handlerQueueLoop(ctx context.Context) {
	timer := time.NewTimer(5 * time.Minute)
	stopAndDrainTimer(timer)
	cli.Log.Debugf("Starting handler queue loop")
	for {
		select {
		case node := <-cli.handlerQueue:
			doneChan := make(chan struct{}, 1)
			go func() {
				start := time.Now()
				cli.nodeHandlers[node.Tag](node)
				duration := time.Since(start)
				doneChan <- struct{}{}
				if duration > 5*time.Second {
					cli.Log.Warnf("Node handling took %s for %s", duration, node.XMLString())
				}
			}()
			timer.Reset(5 * time.Minute)
			select {
			case <-doneChan:
				stopAndDrainTimer(timer)
			case <-timer.C:
				cli.Log.Warnf("Node handling is taking long for %s - continuing in background", node.XMLString())
			}
		case <-ctx.Done():
			cli.Log.Debugf("Closing handler queue loop")
			return
		}
	}
}

func (cli *Client) sendNodeAndGetData(node waBinary.Node) ([]byte, error) {
	if cli == nil {
		return nil, ErrClientIsNil
	}
	cli.socketLock.RLock()
	sock := cli.socket
	cli.socketLock.RUnlock()
	if sock == nil {
		return nil, ErrNotConnected
	}

	payload, err := waBinary.Marshal(node)
	if err != nil {
		return nil, fmt.Errorf("failed to marshal node: %w", err)
	}

	cli.sendLog.Debugf("%s", node.XMLString())
	return payload, sock.SendFrame(payload)
}

func (cli *Client) sendNode(node waBinary.Node) error {
	_, err := cli.sendNodeAndGetData(node)
	return err
}

func (cli *Client) dispatchEvent(evt any) {
	cli.eventHandlersLock.RLock()
	defer func() {
		cli.eventHandlersLock.RUnlock()
		err := recover()
		if err != nil {
			cli.Log.Errorf("Event handler panicked while handling a %T: %v\n%s", evt, err, debug.Stack())
		}
	}()
	for _, handler := range cli.eventHandlers {
		handler.fn(evt)
	}
}

// ParseWebMessage parses a WebMessageInfo object into *events.Message to match what real-time messages have.
//
// The chat JID can be found in the Conversation data:
//
//	chatJID, err := types.ParseJID(conv.GetId())
//	for _, historyMsg := range conv.GetMessages() {
//		evt, err := cli.ParseWebMessage(chatJID, historyMsg.GetMessage())
//		yourNormalEventHandler(evt)
//	}
func (cli *Client) ParseWebMessage(chatJID types.JID, webMsg *waWeb.WebMessageInfo) (*events.Message, error) {
	var err error
	if chatJID.IsEmpty() {
		chatJID, err = types.ParseJID(webMsg.GetKey().GetRemoteJID())
		if err != nil {
			return nil, fmt.Errorf("no chat JID provided and failed to parse remote JID: %w", err)
		}
	}
	info := types.MessageInfo{
		MessageSource: types.MessageSource{
			Chat:     chatJID,
			IsFromMe: webMsg.GetKey().GetFromMe(),
			IsGroup:  chatJID.Server == types.GroupServer,
		},
		ID:        webMsg.GetKey().GetID(),
		PushName:  webMsg.GetPushName(),
		Timestamp: time.Unix(int64(webMsg.GetMessageTimestamp()), 0),
	}
	if info.IsFromMe {
		info.Sender = cli.getOwnID().ToNonAD()
		if info.Sender.IsEmpty() {
			return nil, ErrNotLoggedIn
		}
	} else if chatJID.Server == types.DefaultUserServer || chatJID.Server == types.HiddenUserServer || chatJID.Server == types.NewsletterServer {
		info.Sender = chatJID
	} else if webMsg.GetParticipant() != "" {
		info.Sender, err = types.ParseJID(webMsg.GetParticipant())
	} else if webMsg.GetKey().GetParticipant() != "" {
		info.Sender, err = types.ParseJID(webMsg.GetKey().GetParticipant())
	} else {
		return nil, fmt.Errorf("couldn't find sender of message %s", info.ID)
	}
	if err != nil {
		return nil, fmt.Errorf("failed to parse sender of message %s: %v", info.ID, err)
	}
	if pk := webMsg.GetCommentMetadata().GetCommentParentKey(); pk != nil {
		info.MsgMetaInfo.ThreadMessageID = pk.GetID()
		info.MsgMetaInfo.ThreadMessageSenderJID, _ = types.ParseJID(pk.GetParticipant())
	}
	evt := &events.Message{
		RawMessage:   webMsg.GetMessage(),
		SourceWebMsg: webMsg,
		Info:         info,
	}
	evt.UnwrapRaw()
	if evt.Message.GetProtocolMessage().GetType() == waE2E.ProtocolMessage_MESSAGE_EDIT {
		evt.Info.ID = evt.Message.GetProtocolMessage().GetKey().GetID()
		evt.Message = evt.Message.GetProtocolMessage().GetEditedMessage()
	}
	return evt, nil
}

func (cli *Client) StoreLIDPNMapping(ctx context.Context, first, second types.JID) {
	var lid, pn types.JID
	if first.Server == types.HiddenUserServer && second.Server == types.DefaultUserServer {
		lid = first
		pn = second
	} else if first.Server == types.DefaultUserServer && second.Server == types.HiddenUserServer {
		lid = second
		pn = first
	} else {
		return
	}
	err := cli.Store.LIDs.PutLIDMapping(ctx, lid, pn)
	if err != nil {
		cli.Log.Errorf("Failed to store LID-PN mapping for %s -> %s: %v", lid, pn, err)
	}
}<|MERGE_RESOLUTION|>--- conflicted
+++ resolved
@@ -184,15 +184,11 @@
 	// separate library for all the non-e2ee-related stuff like logging in.
 	// The library is currently embedded in mautrix-meta (https://github.com/mautrix/meta), but may be separated later.
 	MessengerConfig *MessengerConfig
-<<<<<<< HEAD
-	RefreshCAT      func() error
 
 	// Track automated greeting patterns to improve retry logic
 	automatedGreetingTracker     map[types.JID]time.Time
 	automatedGreetingTrackerLock sync.RWMutex
-=======
-	RefreshCAT      func(context.Context) error
->>>>>>> cc05d16b
+	RefreshCAT                   func(context.Context) error
 }
 
 type groupMetaCache struct {
