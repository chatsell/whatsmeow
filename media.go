package whatsapp

import (
	"bytes"
	"crypto/hmac"
	"crypto/rand"
	"crypto/sha256"
	"encoding/base64"
	"encoding/json"
	"fmt"
	"io"
	"io/ioutil"
	"net"
	"net/http"
	"net/url"
	"time"

	"github.com/Rhymen/go-whatsapp/crypto/cbc"
	"github.com/Rhymen/go-whatsapp/crypto/hkdf"
)

func Download(url string, mediaKey []byte, appInfo MediaType, fileLength int) ([]byte, error) {
	if url == "" {
		return nil, ErrNoURLPresent
	}
	file, mac, err := downloadMedia(url)
	if err != nil {
		return nil, err
	}
	iv, cipherKey, macKey, _, err := getMediaKeys(mediaKey, appInfo)
	if err != nil {
		return nil, err
	}
	if err = validateMedia(iv, file, macKey, mac); err != nil {
		return nil, err
	}
	data, err := cbc.Decrypt(cipherKey, iv, file)
	if err != nil {
		return nil, err
	}
	if len(data) != fileLength {
<<<<<<< HEAD
		return nil, ErrFileLengthMismatch
=======
		return nil, fmt.Errorf("file length does not match. Expected: %v, got: %v", fileLength, len(data))
>>>>>>> 8029c28f
	}
	return data, nil
}

func validateMedia(iv []byte, file []byte, macKey []byte, mac []byte) error {
	h := hmac.New(sha256.New, macKey)
	n, err := h.Write(append(iv, file...))
	if err != nil {
		return err
	}
	if n < 10 {
		return ErrInvalidHashLength
	}
	if !hmac.Equal(h.Sum(nil)[:10], mac) {
		return ErrInvalidMediaHMAC
	}
	return nil
}

func getMediaKeys(mediaKey []byte, appInfo MediaType) (iv, cipherKey, macKey, refKey []byte, err error) {
	mediaKeyExpanded, err := hkdf.Expand(mediaKey, 112, string(appInfo))
	if err != nil {
		return nil, nil, nil, nil, err
	}
	return mediaKeyExpanded[:16], mediaKeyExpanded[16:48], mediaKeyExpanded[48:80], mediaKeyExpanded[80:], nil
}

func downloadMedia(url string) (file []byte, mac []byte, err error) {
	resp, err := http.Get(url)
	if err != nil {
		return nil, nil, err
	}
	defer resp.Body.Close()
	if resp.StatusCode != http.StatusOK {
		return nil, nil, fmt.Errorf("download failed with status code %d", resp.StatusCode)
	}
	if resp.ContentLength <= 10 {
		return nil, nil, ErrTooShortFile
	}
	data, err := ioutil.ReadAll(resp.Body)
	if err != nil {
		return nil, nil, err
	}

	n := len(data)
	return data[:n-10], data[n-10 : n], nil
}

type MediaConn struct {
	Status    int `json:"status"`
	MediaConn struct {
		Auth  string `json:"auth"`
		TTL   int    `json:"ttl"`
		Hosts []struct {
<<<<<<< HEAD
			Hostname string        `json:"hostname"`
			IPs      []interface{} `json:"ips"`
=======
			Hostname string `json:"hostname"`
			IPs      []struct {
				IP4 net.IP `json:"ip4"`
				IP6 net.IP `json:"ip6"`
			} `json:"ips"`
>>>>>>> 8029c28f
		} `json:"hosts"`
	} `json:"media_conn"`
}

func (wac *Conn) queryMediaConn() (hostname, auth string, ttl int, err error) {
	queryReq := []interface{}{"query", "mediaConn"}
	ch, err := wac.writeJson(queryReq)
	if err != nil {
		return "", "", 0, err
	}

	var resp MediaConn
	select {
	case r := <-ch:
		if err = json.Unmarshal([]byte(r), &resp); err != nil {
			return "", "", 0, fmt.Errorf("error decoding query media conn response: %v", err)
		}
	case <-time.After(wac.msgTimeout):
		return "", "", 0, fmt.Errorf("query media conn timed out")
	}

	if resp.Status != http.StatusOK {
		return "", "", 0, fmt.Errorf("query media conn responded with %d", resp.Status)
	}

	for _, h := range resp.MediaConn.Hosts {
		if h.Hostname != "" {
			return h.Hostname, resp.MediaConn.Auth, resp.MediaConn.TTL, nil
		}
	}

	return "", "", 0, fmt.Errorf("query media conn responded with no host")
}

var mediaTypeMap = map[MediaType]string{
	MediaImage:    "/mms/image",
	MediaVideo:    "/mms/video",
	MediaDocument: "/mms/document",
	MediaAudio:    "/mms/audio",
}

func (wac *Conn) Upload(reader io.Reader, appInfo MediaType) (downloadURL string, mediaKey []byte, fileEncSha256 []byte, fileSha256 []byte, fileLength uint64, err error) {
	data, err := ioutil.ReadAll(reader)
	if err != nil {
		return "", nil, nil, nil, 0, err
	}

	mediaKey = make([]byte, 32)
	rand.Read(mediaKey)

	iv, cipherKey, macKey, _, err := getMediaKeys(mediaKey, appInfo)
	if err != nil {
		return "", nil, nil, nil, 0, err
	}

	enc, err := cbc.Encrypt(cipherKey, iv, data)
	if err != nil {
		return "", nil, nil, nil, 0, err
	}

	fileLength = uint64(len(data))

	h := hmac.New(sha256.New, macKey)
	h.Write(append(iv, enc...))
	mac := h.Sum(nil)[:10]

	sha := sha256.New()
	sha.Write(data)
	fileSha256 = sha.Sum(nil)

	sha.Reset()
	sha.Write(append(enc, mac...))
	fileEncSha256 = sha.Sum(nil)

	hostname, auth, _, err := wac.queryMediaConn()
	if err != nil {
		return "", nil, nil, nil, 0, err
	}

	token := base64.URLEncoding.EncodeToString(fileEncSha256)
	q := url.Values{
		"auth":  []string{auth},
		"token": []string{token},
	}
	path := mediaTypeMap[appInfo]
	uploadURL := url.URL{
		Scheme:   "https",
		Host:     hostname,
		Path:     fmt.Sprintf("%s/%s", path, token),
		RawQuery: q.Encode(),
	}

	body := bytes.NewReader(append(enc, mac...))

	req, err := http.NewRequest(http.MethodPost, uploadURL.String(), body)
	if err != nil {
		return "", nil, nil, nil, 0, err
	}

	req.Header.Set("Origin", "https://web.whatsapp.com")
	req.Header.Set("Referer", "https://web.whatsapp.com/")

	client := &http.Client{}
	// Submit the request
	res, err := client.Do(req)
	if err != nil {
		return "", nil, nil, nil, 0, err
	}

	if res.StatusCode != http.StatusOK {
		return "", nil, nil, nil, 0, fmt.Errorf("upload failed with status code %d", res.StatusCode)
	}

	var jsonRes map[string]string
	if err := json.NewDecoder(res.Body).Decode(&jsonRes); err != nil {
		return "", nil, nil, nil, 0, err
	}

	return jsonRes["url"], mediaKey, fileEncSha256, fileSha256, fileLength, nil
}<|MERGE_RESOLUTION|>--- conflicted
+++ resolved
@@ -39,11 +39,7 @@
 		return nil, err
 	}
 	if len(data) != fileLength {
-<<<<<<< HEAD
 		return nil, ErrFileLengthMismatch
-=======
-		return nil, fmt.Errorf("file length does not match. Expected: %v, got: %v", fileLength, len(data))
->>>>>>> 8029c28f
 	}
 	return data, nil
 }
@@ -98,16 +94,11 @@
 		Auth  string `json:"auth"`
 		TTL   int    `json:"ttl"`
 		Hosts []struct {
-<<<<<<< HEAD
-			Hostname string        `json:"hostname"`
-			IPs      []interface{} `json:"ips"`
-=======
 			Hostname string `json:"hostname"`
 			IPs      []struct {
 				IP4 net.IP `json:"ip4"`
 				IP6 net.IP `json:"ip6"`
 			} `json:"ips"`
->>>>>>> 8029c28f
 		} `json:"hosts"`
 	} `json:"media_conn"`
 }
