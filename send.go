// Copyright (c) 2022 Tulir Asokan
//
// This Source Code Form is subject to the terms of the Mozilla Public
// License, v. 2.0. If a copy of the MPL was not distributed with this
// file, You can obtain one at http://mozilla.org/MPL/2.0/.

package whatsmeow

import (
	"context"
	"crypto/sha256"
	"encoding/base64"
	"encoding/binary"
	"encoding/hex"
	"errors"
	"fmt"
	"sort"
	"strconv"
	"strings"
	"time"

	"github.com/rs/zerolog"
	"go.mau.fi/libsignal/groups"
	"go.mau.fi/libsignal/keys/prekey"
	"go.mau.fi/libsignal/protocol"
	"go.mau.fi/libsignal/session"
	"go.mau.fi/libsignal/signalerror"
	"go.mau.fi/util/ptr"
	"go.mau.fi/util/random"
	"google.golang.org/protobuf/proto"

	waBinary "go.mau.fi/whatsmeow/binary"
	"go.mau.fi/whatsmeow/proto/waCommon"
	"go.mau.fi/whatsmeow/proto/waE2E"
	"go.mau.fi/whatsmeow/types"
	"go.mau.fi/whatsmeow/types/events"
)

const WebMessageIDPrefix = "3EB0"

// GenerateMessageID generates a random string that can be used as a message ID on WhatsApp.
//
//	msgID := cli.GenerateMessageID()
//	cli.SendMessage(context.Background(), targetJID, &waE2E.Message{...}, whatsmeow.SendRequestExtra{ID: msgID})
func (cli *Client) GenerateMessageID() types.MessageID {
	if cli != nil && cli.MessengerConfig != nil {
		return types.MessageID(strconv.FormatInt(GenerateFacebookMessageID(), 10))
	}
	data := make([]byte, 8, 8+20+16)
	binary.BigEndian.PutUint64(data, uint64(time.Now().Unix()))
	ownID := cli.getOwnID()
	if !ownID.IsEmpty() {
		data = append(data, []byte(ownID.User)...)
		data = append(data, []byte("@c.us")...)
	}
	data = append(data, random.Bytes(16)...)
	hash := sha256.Sum256(data)
	return WebMessageIDPrefix + strings.ToUpper(hex.EncodeToString(hash[:9]))
}

func GenerateFacebookMessageID() int64 {
	const randomMask = (1 << 22) - 1
	return (time.Now().UnixMilli() << 22) | (int64(binary.BigEndian.Uint32(random.Bytes(4))) & randomMask)
}

// GenerateMessageID generates a random string that can be used as a message ID on WhatsApp.
//
//	msgID := whatsmeow.GenerateMessageID()
//	cli.SendMessage(context.Background(), targetJID, &waE2E.Message{...}, whatsmeow.SendRequestExtra{ID: msgID})
//
// Deprecated: WhatsApp web has switched to using a hash of the current timestamp, user id and random bytes. Use Client.GenerateMessageID instead.
func GenerateMessageID() types.MessageID {
	return WebMessageIDPrefix + strings.ToUpper(hex.EncodeToString(random.Bytes(8)))
}

type MessageDebugTimings struct {
	Queue time.Duration

	Marshal         time.Duration
	GetParticipants time.Duration
	GetDevices      time.Duration
	GroupEncrypt    time.Duration
	PeerEncrypt     time.Duration

	Send  time.Duration
	Resp  time.Duration
	Retry time.Duration
}

func (mdt MessageDebugTimings) MarshalZerologObject(evt *zerolog.Event) {
	evt.Dur("queue", mdt.Queue)
	evt.Dur("marshal", mdt.Marshal)
	if mdt.GetParticipants != 0 {
		evt.Dur("get_participants", mdt.GetParticipants)
	}
	evt.Dur("get_devices", mdt.GetDevices)
	if mdt.GroupEncrypt != 0 {
		evt.Dur("group_encrypt", mdt.GroupEncrypt)
	}
	evt.Dur("peer_encrypt", mdt.PeerEncrypt)
	evt.Dur("send", mdt.Send)
	evt.Dur("resp", mdt.Resp)
	if mdt.Retry != 0 {
		evt.Dur("retry", mdt.Retry)
	}
}

type SendResponse struct {
	// The message timestamp returned by the server
	Timestamp time.Time

	// The ID of the sent message
	ID types.MessageID

	// The server-specified ID of the sent message. Only present for newsletter messages.
	ServerID types.MessageServerID

	// Message handling duration, used for debugging
	DebugTimings MessageDebugTimings

	// The identity the message was sent with (LID or PN)
	// This is currently not reliable in all cases.
	Sender types.JID
}

// SendRequestExtra contains the optional parameters for SendMessage.
//
// By default, optional parameters don't have to be provided at all, e.g.
//
//	cli.SendMessage(ctx, to, message)
//
// When providing optional parameters, add a single instance of this struct as the last parameter:
//
//	cli.SendMessage(ctx, to, message, whatsmeow.SendRequestExtra{...})
//
// Trying to add multiple extra parameters will return an error.
type SendRequestExtra struct {
	// The message ID to use when sending. If this is not provided, a random message ID will be generated
	ID types.MessageID
	// JID of the bot to be invoked (optional)
	InlineBotJID types.JID
	// Should the message be sent as a peer message (protocol messages to your own devices, e.g. app state key requests)
	Peer bool
	// A timeout for the send request. Unlike timeouts using the context parameter, this only applies
	// to the actual response waiting and not preparing/encrypting the message.
	// Defaults to 75 seconds. The timeout can be disabled by using a negative value.
	Timeout time.Duration
	// When sending media to newsletters, the Handle field returned by the file upload.
	MediaHandle string

	Meta *types.MsgMetaInfo
}

// SendMessage sends the given message.
//
// This method will wait for the server to acknowledge the message before returning.
// The return value is the timestamp of the message from the server.
//
// Optional parameters like the message ID can be specified with the SendRequestExtra struct.
// Only one extra parameter is allowed, put all necessary parameters in the same struct.
//
// The message itself can contain anything you want (within the protobuf schema).
// e.g. for a simple text message, use the Conversation field:
//
//	cli.SendMessage(context.Background(), targetJID, &waE2E.Message{
//		Conversation: proto.String("Hello, World!"),
//	})
//
// Things like replies, mentioning users and the "forwarded" flag are stored in ContextInfo,
// which can be put in ExtendedTextMessage and any of the media message types.
//
// For uploading and sending media/attachments, see the Upload method.
//
// For other message types, you'll have to figure it out yourself. Looking at the protobuf schema
// in binary/proto/def.proto may be useful to find out all the allowed fields. Printing the RawMessage
// field in incoming message events to figure out what it contains is also a good way to learn how to
// send the same kind of message.
func (cli *Client) SendMessage(ctx context.Context, to types.JID, message *waE2E.Message, extra ...SendRequestExtra) (resp SendResponse, err error) {
	if cli == nil {
		err = ErrClientIsNil
		return
	}
	var req SendRequestExtra
	if len(extra) > 1 {
		err = errors.New("only one extra parameter may be provided to SendMessage")
		return
	} else if len(extra) == 1 {
		req = extra[0]
	}
	if to.Device > 0 && !req.Peer {
		err = ErrRecipientADJID
		return
	}
	ownID := cli.getOwnID()
	if ownID.IsEmpty() {
		err = ErrNotLoggedIn
		return
	}

	if req.Timeout == 0 {
		req.Timeout = defaultRequestTimeout
	}
	if len(req.ID) == 0 {
		req.ID = cli.GenerateMessageID()
	}
	if to.Server == types.NewsletterServer {
		// TODO somehow deduplicate this with the code in sendNewsletter?
		if message.EditedMessage != nil {
			req.ID = types.MessageID(message.GetEditedMessage().GetMessage().GetProtocolMessage().GetKey().GetID())
		} else if message.ProtocolMessage != nil && message.ProtocolMessage.GetType() == waE2E.ProtocolMessage_REVOKE {
			req.ID = types.MessageID(message.GetProtocolMessage().GetKey().GetID())
		}
	}
	resp.ID = req.ID

	isInlineBotMode := false

	if !req.InlineBotJID.IsEmpty() {
		if !req.InlineBotJID.IsBot() {
			err = ErrInvalidInlineBotID
			return
		}
		isInlineBotMode = true
	}

	isBotMode := isInlineBotMode || to.IsBot()
	needsMessageSecret := isBotMode
	var extraParams nodeExtraParams

	if needsMessageSecret {
		if message.MessageContextInfo == nil {
			message.MessageContextInfo = &waE2E.MessageContextInfo{}
		}
		if message.MessageContextInfo.MessageSecret == nil {
			message.MessageContextInfo.MessageSecret = random.Bytes(32)
		}
	}

	if isBotMode {
		if message.MessageContextInfo.BotMetadata == nil {
			message.MessageContextInfo.BotMetadata = &waE2E.BotMetadata{
				PersonaID: proto.String("867051314767696$760019659443059"),
			}
		}

		if isInlineBotMode {
			// inline mode specific code
			messageSecret := message.GetMessageContextInfo().GetMessageSecret()
			message = &waE2E.Message{
				BotInvokeMessage: &waE2E.FutureProofMessage{
					Message: &waE2E.Message{
						ExtendedTextMessage: message.ExtendedTextMessage,
						MessageContextInfo: &waE2E.MessageContextInfo{
							BotMetadata: message.MessageContextInfo.BotMetadata,
						},
					},
				},
				MessageContextInfo: message.MessageContextInfo,
			}

			botMessage := &waE2E.Message{
				BotInvokeMessage: message.BotInvokeMessage,
				MessageContextInfo: &waE2E.MessageContextInfo{
					BotMetadata:      message.MessageContextInfo.BotMetadata,
					BotMessageSecret: applyBotMessageHKDF(messageSecret),
				},
			}

			messagePlaintext, _, marshalErr := marshalMessage(req.InlineBotJID, botMessage)
			if marshalErr != nil {
				err = marshalErr
				return
			}

			participantNodes, _ := cli.encryptMessageForDevices(ctx, []types.JID{req.InlineBotJID}, resp.ID, messagePlaintext, nil, waBinary.Attrs{})
			extraParams.botNode = &waBinary.Node{
				Tag:     "bot",
				Attrs:   nil,
				Content: participantNodes,
			}
		}
	}

	var groupParticipants []types.JID
	if to.Server == types.GroupServer || to.Server == types.BroadcastServer {
		start := time.Now()
		if to.Server == types.GroupServer {
			var cachedData *groupMetaCache
			cachedData, err = cli.getCachedGroupData(ctx, to)
			if err != nil {
				err = fmt.Errorf("failed to get group members: %w", err)
				return
			}
			groupParticipants = cachedData.Members
			// TODO this is fairly hacky, is there a proper way to determine which identity the message is sent with?
			if cachedData.AddressingMode == types.AddressingModeLID {
				ownID = cli.getOwnLID()
				extraParams.addressingMode = types.AddressingModeLID
				if req.Meta == nil {
					req.Meta = &types.MsgMetaInfo{}
				}
				req.Meta.DeprecatedLIDSession = ptr.Ptr(false)
			} else if cachedData.CommunityAnnouncementGroup && req.Meta != nil {
				ownID = cli.getOwnLID()
				// Why is this set to PN?
				extraParams.addressingMode = types.AddressingModePN
			}
		} else {
			groupParticipants, err = cli.getBroadcastListParticipants(ctx, to)
			if err != nil {
				err = fmt.Errorf("failed to get broadcast list members: %w", err)
				return
			}
		}
		resp.DebugTimings.GetParticipants = time.Since(start)
	} else if to.Server == types.HiddenUserServer {
		ownID = cli.getOwnLID()
		extraParams.addressingMode = types.AddressingModeLID
		// if req.Meta == nil {
		// 	req.Meta = &types.MsgMetaInfo{}
		// }
		// req.Meta.DeprecatedLIDSession = ptr.Ptr(false)
	}
	if req.Meta != nil {
		extraParams.metaNode = &waBinary.Node{
			Tag:   "meta",
			Attrs: waBinary.Attrs{},
		}
		if req.Meta.DeprecatedLIDSession != nil {
			extraParams.metaNode.Attrs["deprecated_lid_session"] = *req.Meta.DeprecatedLIDSession
		}
		if req.Meta.ThreadMessageID != "" {
			extraParams.metaNode.Attrs["thread_msg_id"] = req.Meta.ThreadMessageID
			extraParams.metaNode.Attrs["thread_msg_sender_jid"] = req.Meta.ThreadMessageSenderJID
		}
	}

	resp.Sender = ownID

	start := time.Now()
	// Sending multiple messages at a time can cause weird issues and makes it harder to retry safely
	cli.messageSendLock.Lock()
	resp.DebugTimings.Queue = time.Since(start)
	defer cli.messageSendLock.Unlock()

	respChan := cli.waitResponse(req.ID)
	// Peer message retries aren't implemented yet
	if !req.Peer {
		cli.addRecentMessage(to, req.ID, message, nil)
	}

	if message.GetMessageContextInfo().GetMessageSecret() != nil {
		err = cli.Store.MsgSecrets.PutMessageSecret(ctx, to, ownID, req.ID, message.GetMessageContextInfo().GetMessageSecret())
		if err != nil {
			cli.Log.Warnf("Failed to store message secret key for outgoing message %s: %v", req.ID, err)
		} else {
			cli.Log.Debugf("Stored message secret key for outgoing message %s", req.ID)
		}
	}
	var phash string
	var data []byte
	switch to.Server {
	case types.GroupServer, types.BroadcastServer:
		phash, data, err = cli.sendGroup(ctx, to, groupParticipants, req.ID, message, &resp.DebugTimings, extraParams)
	case types.DefaultUserServer, types.BotServer, types.HiddenUserServer:
		if req.Peer {
			data, err = cli.sendPeerMessage(ctx, to, req.ID, message, &resp.DebugTimings)
		} else {
			data, err = cli.sendDM(ctx, ownID, to, req.ID, message, &resp.DebugTimings, extraParams)
		}
	case types.NewsletterServer:
		data, err = cli.sendNewsletter(to, req.ID, message, req.MediaHandle, &resp.DebugTimings)
	default:
		err = fmt.Errorf("%w %s", ErrUnknownServer, to.Server)
	}
	start = time.Now()
	if err != nil {
		cli.cancelResponse(req.ID, respChan)
		return
	}
	var respNode *waBinary.Node
	var timeoutChan <-chan time.Time
	if req.Timeout > 0 {
		timeoutChan = time.After(req.Timeout)
	} else {
		timeoutChan = make(<-chan time.Time)
	}
	select {
	case respNode = <-respChan:
	case <-timeoutChan:
		cli.cancelResponse(req.ID, respChan)
		err = ErrMessageTimedOut
		return
	case <-ctx.Done():
		cli.cancelResponse(req.ID, respChan)
		err = ctx.Err()
		return
	}
	resp.DebugTimings.Resp = time.Since(start)
	if isDisconnectNode(respNode) {
		start = time.Now()
		respNode, err = cli.retryFrame("message send", req.ID, data, respNode, ctx, 0)
		resp.DebugTimings.Retry = time.Since(start)
		if err != nil {
			return
		}
	}
	ag := respNode.AttrGetter()
	resp.ServerID = types.MessageServerID(ag.OptionalInt("server_id"))
	resp.Timestamp = ag.UnixTime("t")
	if errorCode := ag.Int("error"); errorCode != 0 {
		err = fmt.Errorf("%w %d", ErrServerReturnedError, errorCode)
	}
	expectedPHash := ag.OptionalString("phash")
	if len(expectedPHash) > 0 && phash != expectedPHash {
		cli.Log.Warnf("Server returned different participant list hash when sending to %s. Some devices may not have received the message.", to)
		// TODO also invalidate device list caches
		cli.groupCacheLock.Lock()
		delete(cli.groupCache, to)
		cli.groupCacheLock.Unlock()
	}
	return
}

// RevokeMessage deletes the given message from everyone in the chat.
//
// This method will wait for the server to acknowledge the revocation message before returning.
// The return value is the timestamp of the message from the server.
//
// Deprecated: This method is deprecated in favor of BuildRevoke
func (cli *Client) RevokeMessage(chat types.JID, id types.MessageID) (SendResponse, error) {
	return cli.SendMessage(context.TODO(), chat, cli.BuildRevoke(chat, types.EmptyJID, id))
}

// BuildMessageKey builds a MessageKey object, which is used to refer to previous messages
// for things such as replies, revocations and reactions.
func (cli *Client) BuildMessageKey(chat, sender types.JID, id types.MessageID) *waCommon.MessageKey {
	key := &waCommon.MessageKey{
		FromMe:    proto.Bool(true),
		ID:        proto.String(id),
		RemoteJID: proto.String(chat.String()),
	}
	if !sender.IsEmpty() && sender.User != cli.getOwnID().User && sender.User != cli.getOwnLID().User {
		key.FromMe = proto.Bool(false)
		if chat.Server != types.DefaultUserServer && chat.Server != types.HiddenUserServer && chat.Server != types.MessengerServer {
			key.Participant = proto.String(sender.ToNonAD().String())
		}
	}
	return key
}

// BuildRevoke builds a message revocation message using the given variables.
// The built message can be sent normally using Client.SendMessage.
//
// To revoke your own messages, pass your JID or an empty JID as the second parameter (sender).
//
//	resp, err := cli.SendMessage(context.Background(), chat, cli.BuildRevoke(chat, types.EmptyJID, originalMessageID)
//
// To revoke someone else's messages when you are group admin, pass the message sender's JID as the second parameter.
//
//	resp, err := cli.SendMessage(context.Background(), chat, cli.BuildRevoke(chat, senderJID, originalMessageID)
func (cli *Client) BuildRevoke(chat, sender types.JID, id types.MessageID) *waE2E.Message {
	return &waE2E.Message{
		ProtocolMessage: &waE2E.ProtocolMessage{
			Type: waE2E.ProtocolMessage_REVOKE.Enum(),
			Key:  cli.BuildMessageKey(chat, sender, id),
		},
	}
}

// BuildReaction builds a message reaction message using the given variables.
// The built message can be sent normally using Client.SendMessage.
//
//	resp, err := cli.SendMessage(context.Background(), chat, cli.BuildReaction(chat, senderJID, targetMessageID, "🐈️")
//
// Note that for newsletter messages, you need to use NewsletterSendReaction instead of BuildReaction + SendMessage.
func (cli *Client) BuildReaction(chat, sender types.JID, id types.MessageID, reaction string) *waE2E.Message {
	return &waE2E.Message{
		ReactionMessage: &waE2E.ReactionMessage{
			Key:               cli.BuildMessageKey(chat, sender, id),
			Text:              proto.String(reaction),
			SenderTimestampMS: proto.Int64(time.Now().UnixMilli()),
		},
	}
}

// BuildUnavailableMessageRequest builds a message to request the user's primary device to send
// the copy of a message that this client was unable to decrypt.
//
// The built message can be sent using Client.SendMessage, but you must pass whatsmeow.SendRequestExtra{Peer: true} as the last parameter.
// The full response will come as a ProtocolMessage with type `PEER_DATA_OPERATION_REQUEST_RESPONSE_MESSAGE`.
// The response events will also be dispatched as normal *events.Message's with UnavailableRequestID set to the request message ID.
func (cli *Client) BuildUnavailableMessageRequest(chat, sender types.JID, id string) *waE2E.Message {
	return &waE2E.Message{
		ProtocolMessage: &waE2E.ProtocolMessage{
			Type: waE2E.ProtocolMessage_PEER_DATA_OPERATION_REQUEST_MESSAGE.Enum(),
			PeerDataOperationRequestMessage: &waE2E.PeerDataOperationRequestMessage{
				PeerDataOperationRequestType: waE2E.PeerDataOperationRequestType_PLACEHOLDER_MESSAGE_RESEND.Enum(),
				PlaceholderMessageResendRequest: []*waE2E.PeerDataOperationRequestMessage_PlaceholderMessageResendRequest{{
					MessageKey: cli.BuildMessageKey(chat, sender, id),
				}},
			},
		},
	}
}

// BuildHistorySyncRequest builds a message to request additional history from the user's primary device.
//
// The built message can be sent using Client.SendMessage, but you must pass whatsmeow.SendRequestExtra{Peer: true} as the last parameter.
// The response will come as an *events.HistorySync with type `ON_DEMAND`.
//
// The response will contain to `count` messages immediately before the given message.
// The recommended number of messages to request at a time is 50.
func (cli *Client) BuildHistorySyncRequest(lastKnownMessageInfo *types.MessageInfo, count int) *waE2E.Message {
	return &waE2E.Message{
		ProtocolMessage: &waE2E.ProtocolMessage{
			Type: waE2E.ProtocolMessage_PEER_DATA_OPERATION_REQUEST_MESSAGE.Enum(),
			PeerDataOperationRequestMessage: &waE2E.PeerDataOperationRequestMessage{
				PeerDataOperationRequestType: waE2E.PeerDataOperationRequestType_HISTORY_SYNC_ON_DEMAND.Enum(),
				HistorySyncOnDemandRequest: &waE2E.PeerDataOperationRequestMessage_HistorySyncOnDemandRequest{
					ChatJID:              proto.String(lastKnownMessageInfo.Chat.String()),
					OldestMsgID:          proto.String(lastKnownMessageInfo.ID),
					OldestMsgFromMe:      proto.Bool(lastKnownMessageInfo.IsFromMe),
					OnDemandMsgCount:     proto.Int32(int32(count)),
					OldestMsgTimestampMS: proto.Int64(lastKnownMessageInfo.Timestamp.UnixMilli()),
				},
			},
		},
	}
}

// EditWindow specifies how long a message can be edited for after it was sent.
const EditWindow = 20 * time.Minute

// BuildEdit builds a message edit message using the given variables.
// The built message can be sent normally using Client.SendMessage.
//
//	resp, err := cli.SendMessage(context.Background(), chat, cli.BuildEdit(chat, originalMessageID, &waE2E.Message{
//		Conversation: proto.String("edited message"),
//	})
func (cli *Client) BuildEdit(chat types.JID, id types.MessageID, newContent *waE2E.Message) *waE2E.Message {
	return &waE2E.Message{
		EditedMessage: &waE2E.FutureProofMessage{
			Message: &waE2E.Message{
				ProtocolMessage: &waE2E.ProtocolMessage{
					Key: &waCommon.MessageKey{
						FromMe:    proto.Bool(true),
						ID:        proto.String(id),
						RemoteJID: proto.String(chat.String()),
					},
					Type:          waE2E.ProtocolMessage_MESSAGE_EDIT.Enum(),
					EditedMessage: newContent,
					TimestampMS:   proto.Int64(time.Now().UnixMilli()),
				},
			},
		},
	}
}

const (
	DisappearingTimerOff     = time.Duration(0)
	DisappearingTimer24Hours = 24 * time.Hour
	DisappearingTimer7Days   = 7 * 24 * time.Hour
	DisappearingTimer90Days  = 90 * 24 * time.Hour
)

// ParseDisappearingTimerString parses common human-readable disappearing message timer strings into Duration values.
// If the string doesn't look like one of the allowed values (0, 24h, 7d, 90d), the second return value is false.
func ParseDisappearingTimerString(val string) (time.Duration, bool) {
	switch strings.ReplaceAll(strings.ToLower(val), " ", "") {
	case "0d", "0h", "0s", "0", "off":
		return DisappearingTimerOff, true
	case "1day", "day", "1d", "1", "24h", "24", "86400s", "86400":
		return DisappearingTimer24Hours, true
	case "1week", "week", "7d", "7", "168h", "168", "604800s", "604800":
		return DisappearingTimer7Days, true
	case "3months", "3m", "3mo", "90d", "90", "2160h", "2160", "7776000s", "7776000":
		return DisappearingTimer90Days, true
	default:
		return 0, false
	}
}

// SetDisappearingTimer sets the disappearing timer in a chat. Both private chats and groups are supported, but they're
// set with different methods.
//
// Note that while this function allows passing non-standard durations, official WhatsApp apps will ignore those,
// and in groups the server will just reject the change. You can use the DisappearingTimer<Duration> constants for convenience.
//
// In groups, the server will echo the change as a notification, so it'll show up as a *events.GroupInfo update.
func (cli *Client) SetDisappearingTimer(chat types.JID, timer time.Duration) (err error) {
	switch chat.Server {
	case types.DefaultUserServer, types.HiddenUserServer:
		_, err = cli.SendMessage(context.TODO(), chat, &waE2E.Message{
			ProtocolMessage: &waE2E.ProtocolMessage{
				Type:                waE2E.ProtocolMessage_EPHEMERAL_SETTING.Enum(),
				EphemeralExpiration: proto.Uint32(uint32(timer.Seconds())),
			},
		})
	case types.GroupServer:
		if timer == 0 {
			_, err = cli.sendGroupIQ(context.TODO(), iqSet, chat, waBinary.Node{Tag: "not_ephemeral"})
		} else {
			_, err = cli.sendGroupIQ(context.TODO(), iqSet, chat, waBinary.Node{
				Tag: "ephemeral",
				Attrs: waBinary.Attrs{
					"expiration": strconv.Itoa(int(timer.Seconds())),
				},
			})
			if errors.Is(err, ErrIQBadRequest) {
				err = wrapIQError(ErrInvalidDisappearingTimer, err)
			}
		}
	default:
		err = fmt.Errorf("can't set disappearing time in a %s chat", chat.Server)
	}
	return
}

func participantListHashV2(participants []types.JID) string {
	participantsStrings := make([]string, len(participants))
	for i, part := range participants {
		participantsStrings[i] = part.ADString()
	}

	sort.Strings(participantsStrings)
	hash := sha256.Sum256([]byte(strings.Join(participantsStrings, "")))
	return fmt.Sprintf("2:%s", base64.RawStdEncoding.EncodeToString(hash[:6]))
}

func (cli *Client) sendNewsletter(
	to types.JID,
	id types.MessageID,
	message *waE2E.Message,
	mediaID string,
	timings *MessageDebugTimings,
) ([]byte, error) {
	attrs := waBinary.Attrs{
		"to":   to,
		"id":   id,
		"type": getTypeFromMessage(message),
	}
	if mediaID != "" {
		attrs["media_id"] = mediaID
	}
	if message.EditedMessage != nil {
		attrs["edit"] = string(types.EditAttributeAdminEdit)
		message = message.GetEditedMessage().GetMessage().GetProtocolMessage().GetEditedMessage()
	} else if message.ProtocolMessage != nil && message.ProtocolMessage.GetType() == waE2E.ProtocolMessage_REVOKE {
		attrs["edit"] = string(types.EditAttributeAdminRevoke)
		message = nil
	}
	start := time.Now()
	plaintext, _, err := marshalMessage(to, message)
	timings.Marshal = time.Since(start)
	if err != nil {
		return nil, err
	}
	plaintextNode := waBinary.Node{
		Tag:     "plaintext",
		Content: plaintext,
		Attrs:   waBinary.Attrs{},
	}
	if message != nil {
		if mediaType := getMediaTypeFromMessage(message); mediaType != "" {
			plaintextNode.Attrs["mediatype"] = mediaType
		}
	}
	node := waBinary.Node{
		Tag:     "message",
		Attrs:   attrs,
		Content: []waBinary.Node{plaintextNode},
	}
	start = time.Now()
	data, err := cli.sendNodeAndGetData(node)
	timings.Send = time.Since(start)
	if err != nil {
		return nil, fmt.Errorf("failed to send message node: %w", err)
	}
	return data, nil
}

type nodeExtraParams struct {
	botNode        *waBinary.Node
	metaNode       *waBinary.Node
	addressingMode types.AddressingMode
}

func (cli *Client) sendGroup(
	ctx context.Context,
	to types.JID,
	participants []types.JID,
	id types.MessageID,
	message *waE2E.Message,
	timings *MessageDebugTimings,
	extraParams nodeExtraParams,
) (string, []byte, error) {
	start := time.Now()
	plaintext, _, err := marshalMessage(to, message)
	timings.Marshal = time.Since(start)
	if err != nil {
		return "", nil, err
	}

	start = time.Now()
	builder := groups.NewGroupSessionBuilder(cli.Store, pbSerializer)
	senderKeyName := protocol.NewSenderKeyName(to.String(), cli.getOwnLID().SignalAddress())
	signalSKDMessage, err := builder.Create(ctx, senderKeyName)
	if err != nil {
		return "", nil, fmt.Errorf("failed to create sender key distribution message to send %s to %s: %w", id, to, err)
	}
	skdMessage := &waE2E.Message{
		SenderKeyDistributionMessage: &waE2E.SenderKeyDistributionMessage{
			GroupID:                             proto.String(to.String()),
			AxolotlSenderKeyDistributionMessage: signalSKDMessage.Serialize(),
		},
	}
	skdPlaintext, err := proto.Marshal(skdMessage)
	if err != nil {
		return "", nil, fmt.Errorf("failed to marshal sender key distribution message to send %s to %s: %w", id, to, err)
	}

	cipher := groups.NewGroupCipher(builder, senderKeyName, cli.Store)
	encrypted, err := cipher.Encrypt(ctx, padMessage(plaintext))
	if err != nil {
		return "", nil, fmt.Errorf("failed to encrypt group message to send %s to %s: %w", id, to, err)
	}
	ciphertext := encrypted.SignedSerialize()
	timings.GroupEncrypt = time.Since(start)

	node, allDevices, err := cli.prepareMessageNode(
		ctx, to, id, message, participants, skdPlaintext, nil, timings, extraParams,
	)
	if err != nil {
		return "", nil, err
	}

	phash := participantListHashV2(allDevices)
	node.Attrs["phash"] = phash
	skMsg := waBinary.Node{
		Tag:     "enc",
		Content: ciphertext,
		Attrs:   waBinary.Attrs{"v": "2", "type": "skmsg"},
	}
	if mediaType := getMediaTypeFromMessage(message); mediaType != "" {
		skMsg.Attrs["mediatype"] = mediaType
	}
	node.Content = append(node.GetChildren(), skMsg)

	start = time.Now()
	data, err := cli.sendNodeAndGetData(*node)
	timings.Send = time.Since(start)
	if err != nil {
		return "", nil, fmt.Errorf("failed to send message node: %w", err)
	}
	return phash, data, nil
}

func (cli *Client) sendPeerMessage(
	ctx context.Context,
	to types.JID,
	id types.MessageID,
	message *waE2E.Message,
	timings *MessageDebugTimings,
) ([]byte, error) {
	fmt.Printf("DEBUG GREETINGS: sendPeerMessage called with to=%s, id=%s\n", to, id)
	node, err := cli.preparePeerMessageNode(ctx, to, id, message, timings)
	if err != nil {
		fmt.Printf("DEBUG GREETINGS: sendPeerMessage encryption failed for %s: %v\n", to, err)
		return nil, fmt.Errorf("failed to encrypt peer message for %s: %v", to, err)
	}
	start := time.Now()
	data, err := cli.sendNodeAndGetData(*node)
	timings.Send = time.Since(start)
	if err != nil {
		return nil, fmt.Errorf("failed to send message node: %w", err)
	}
	fmt.Printf("DEBUG GREETINGS: sendPeerMessage successful for %s\n", to)
	return data, nil
}

func (cli *Client) sendDM(
	ctx context.Context,
	ownID,
	to types.JID,
	id types.MessageID,
	message *waE2E.Message,
	timings *MessageDebugTimings,
	extraParams nodeExtraParams,
) ([]byte, error) {
	start := time.Now()
	messagePlaintext, deviceSentMessagePlaintext, err := marshalMessage(to, message)
	timings.Marshal = time.Since(start)
	if err != nil {
		return nil, err
	}

	node, _, err := cli.prepareMessageNode(
		ctx, to, id, message, []types.JID{to, ownID.ToNonAD()},
		messagePlaintext, deviceSentMessagePlaintext, timings, extraParams,
	)
	if err != nil {
		return nil, err
	}
	start = time.Now()
	data, err := cli.sendNodeAndGetData(*node)
	timings.Send = time.Since(start)
	if err != nil {
		return nil, fmt.Errorf("failed to send message node: %w", err)
	}
	return data, nil
}

func getTypeFromMessage(msg *waE2E.Message) string {
	switch {
	case msg.ViewOnceMessage != nil:
		return getTypeFromMessage(msg.ViewOnceMessage.Message)
	case msg.ViewOnceMessageV2 != nil:
		return getTypeFromMessage(msg.ViewOnceMessageV2.Message)
	case msg.ViewOnceMessageV2Extension != nil:
		return getTypeFromMessage(msg.ViewOnceMessageV2Extension.Message)
	case msg.LottieStickerMessage != nil:
		return getTypeFromMessage(msg.LottieStickerMessage.Message)
	case msg.EphemeralMessage != nil:
		return getTypeFromMessage(msg.EphemeralMessage.Message)
	case msg.DocumentWithCaptionMessage != nil:
		return getTypeFromMessage(msg.DocumentWithCaptionMessage.Message)
	case msg.ReactionMessage != nil, msg.EncReactionMessage != nil:
		return "reaction"
	case msg.PollCreationMessage != nil, msg.PollUpdateMessage != nil:
		return "poll"
	case getMediaTypeFromMessage(msg) != "":
		return "media"
	case msg.Conversation != nil, msg.ExtendedTextMessage != nil, msg.ProtocolMessage != nil:
		return "text"
	default:
		return "text"
	}
}

func getMediaTypeFromMessage(msg *waE2E.Message) string {
	switch {
	case msg.ViewOnceMessage != nil:
		return getMediaTypeFromMessage(msg.ViewOnceMessage.Message)
	case msg.ViewOnceMessageV2 != nil:
		return getMediaTypeFromMessage(msg.ViewOnceMessageV2.Message)
	case msg.ViewOnceMessageV2Extension != nil:
		return getMediaTypeFromMessage(msg.ViewOnceMessageV2Extension.Message)
	case msg.LottieStickerMessage != nil:
		return getMediaTypeFromMessage(msg.LottieStickerMessage.Message)
	case msg.EphemeralMessage != nil:
		return getMediaTypeFromMessage(msg.EphemeralMessage.Message)
	case msg.DocumentWithCaptionMessage != nil:
		return getMediaTypeFromMessage(msg.DocumentWithCaptionMessage.Message)
	case msg.ExtendedTextMessage != nil && msg.ExtendedTextMessage.Title != nil:
		return "url"
	case msg.ImageMessage != nil:
		return "image"
	case msg.StickerMessage != nil:
		return "sticker"
	case msg.DocumentMessage != nil:
		return "document"
	case msg.AudioMessage != nil:
		if msg.AudioMessage.GetPTT() {
			return "ptt"
		} else {
			return "audio"
		}
	case msg.VideoMessage != nil:
		if msg.VideoMessage.GetGifPlayback() {
			return "gif"
		} else {
			return "video"
		}
	case msg.ContactMessage != nil:
		return "vcard"
	case msg.ContactsArrayMessage != nil:
		return "contact_array"
	case msg.ListMessage != nil:
		return "list"
	case msg.ListResponseMessage != nil:
		return "list_response"
	case msg.ButtonsResponseMessage != nil:
		return "buttons_response"
	case msg.OrderMessage != nil:
		return "order"
	case msg.ProductMessage != nil:
		return "product"
	case msg.InteractiveResponseMessage != nil:
		return "native_flow_response"
	default:
		return ""
	}
}

func getButtonTypeFromMessage(msg *waE2E.Message) string {
	switch {
	case msg.ViewOnceMessage != nil:
		return getButtonTypeFromMessage(msg.ViewOnceMessage.Message)
	case msg.ViewOnceMessageV2 != nil:
		return getButtonTypeFromMessage(msg.ViewOnceMessageV2.Message)
	case msg.EphemeralMessage != nil:
		return getButtonTypeFromMessage(msg.EphemeralMessage.Message)
	case msg.ButtonsMessage != nil:
		return "buttons"
	case msg.ButtonsResponseMessage != nil:
		return "buttons_response"
	case msg.ListMessage != nil:
		return "list"
	case msg.ListResponseMessage != nil:
		return "list_response"
	case msg.InteractiveResponseMessage != nil:
		return "interactive_response"
	default:
		return ""
	}
}

func getButtonAttributes(msg *waE2E.Message) waBinary.Attrs {
	switch {
	case msg.ViewOnceMessage != nil:
		return getButtonAttributes(msg.ViewOnceMessage.Message)
	case msg.ViewOnceMessageV2 != nil:
		return getButtonAttributes(msg.ViewOnceMessageV2.Message)
	case msg.EphemeralMessage != nil:
		return getButtonAttributes(msg.EphemeralMessage.Message)
	case msg.TemplateMessage != nil:
		return waBinary.Attrs{}
	case msg.ListMessage != nil:
		return waBinary.Attrs{
			"v":    "2",
			"type": strings.ToLower(waE2E.ListMessage_ListType_name[int32(msg.ListMessage.GetListType())]),
		}
	default:
		return waBinary.Attrs{}
	}
}

const RemoveReactionText = ""

func getEditAttribute(msg *waE2E.Message) types.EditAttribute {
	switch {
	case msg.EditedMessage != nil && msg.EditedMessage.Message != nil:
		return getEditAttribute(msg.EditedMessage.Message)
	case msg.ProtocolMessage != nil && msg.ProtocolMessage.GetKey() != nil:
		switch msg.ProtocolMessage.GetType() {
		case waE2E.ProtocolMessage_REVOKE:
			if msg.ProtocolMessage.GetKey().GetFromMe() {
				return types.EditAttributeSenderRevoke
			} else {
				return types.EditAttributeAdminRevoke
			}
		case waE2E.ProtocolMessage_MESSAGE_EDIT:
			if msg.ProtocolMessage.EditedMessage != nil {
				return types.EditAttributeMessageEdit
			}
		}
	case msg.ReactionMessage != nil && msg.ReactionMessage.GetText() == RemoveReactionText:
		return types.EditAttributeSenderRevoke
	case msg.KeepInChatMessage != nil && msg.KeepInChatMessage.GetKey().GetFromMe() && msg.KeepInChatMessage.GetKeepType() == waE2E.KeepType_UNDO_KEEP_FOR_ALL:
		return types.EditAttributeSenderRevoke
	}
	return types.EditAttributeEmpty
}

func (cli *Client) preparePeerMessageNode(
	ctx context.Context,
	to types.JID,
	id types.MessageID,
	message *waE2E.Message,
	timings *MessageDebugTimings,
) (*waBinary.Node, error) {
	fmt.Printf("DEBUG GREETINGS: preparePeerMessageNode called with to=%s, id=%s\n", to, id)
	attrs := waBinary.Attrs{
		"id":       id,
		"type":     "text",
		"category": "peer",
		"to":       to,
	}
	if message.GetProtocolMessage().GetType() == waE2E.ProtocolMessage_APP_STATE_SYNC_KEY_REQUEST {
		attrs["push_priority"] = "high"
	}
	start := time.Now()
	plaintext, err := proto.Marshal(message)
	timings.Marshal = time.Since(start)
	if err != nil {
		err = fmt.Errorf("failed to marshal message: %w", err)
		return nil, err
	}
	encryptionIdentity := to
	if to.Server == types.DefaultUserServer {
		encryptionIdentity, err = cli.Store.LIDs.GetLIDForPN(ctx, to)
		if err != nil {
			return nil, fmt.Errorf("failed to get LID for PN %s: %w", to, err)
		}
	}
	start = time.Now()
	encrypted, isPreKey, err := cli.encryptMessageForDevice(ctx, plaintext, encryptionIdentity, nil, nil)
	timings.PeerEncrypt = time.Since(start)
	if err != nil {
		fmt.Printf("DEBUG GREETINGS: preparePeerMessageNode encryption failed for %s: %v\n", to, err)
		return nil, fmt.Errorf("failed to encrypt peer message for %s: %v", to, err)
	}
	content := []waBinary.Node{*encrypted}
	if isPreKey && cli.MessengerConfig == nil {
		content = append(content, cli.makeDeviceIdentityNode())
	}
	fmt.Printf("DEBUG GREETINGS: preparePeerMessageNode successful for %s\n", to)
	return &waBinary.Node{
		Tag:     "message",
		Attrs:   attrs,
		Content: content,
	}, nil
}

func (cli *Client) getMessageContent(
	baseNode waBinary.Node,
	message *waE2E.Message,
	msgAttrs waBinary.Attrs,
	includeIdentity bool,
	extraParams nodeExtraParams,
) []waBinary.Node {
	content := []waBinary.Node{baseNode}
	if includeIdentity {
		content = append(content, cli.makeDeviceIdentityNode())
	}
	if msgAttrs["type"] == "poll" {
		pollType := "creation"
		if message.PollUpdateMessage != nil {
			pollType = "vote"
		}
		content = append(content, waBinary.Node{
			Tag: "meta",
			Attrs: waBinary.Attrs{
				"polltype": pollType,
			},
		})
	}

	if extraParams.botNode != nil {
		content = append(content, *extraParams.botNode)
	}
	if extraParams.metaNode != nil {
		content = append(content, *extraParams.metaNode)
	}

	if buttonType := getButtonTypeFromMessage(message); buttonType != "" {
		content = append(content, waBinary.Node{
			Tag: "biz",
			Content: []waBinary.Node{{
				Tag:   buttonType,
				Attrs: getButtonAttributes(message),
			}},
		})
	}
	return content
}

func (cli *Client) prepareMessageNode(
	ctx context.Context,
	to types.JID,
	id types.MessageID,
	message *waE2E.Message,
	participants []types.JID,
	plaintext, dsmPlaintext []byte,
	timings *MessageDebugTimings,
	extraParams nodeExtraParams,
) (*waBinary.Node, []types.JID, error) {
	start := time.Now()
	allDevices, err := cli.GetUserDevicesContext(ctx, participants)
	timings.GetDevices = time.Since(start)
	if err != nil {
		return nil, nil, fmt.Errorf("failed to get device list: %w", err)
	}

	msgType := getTypeFromMessage(message)
	encAttrs := waBinary.Attrs{}
	// Only include encMediaType for 1:1 messages (groups don't have a device-sent message plaintext)
	if encMediaType := getMediaTypeFromMessage(message); dsmPlaintext != nil && encMediaType != "" {
		encAttrs["mediatype"] = encMediaType
	}
	attrs := waBinary.Attrs{
		"id":   id,
		"type": msgType,
		"to":   to,
	}
	// TODO this is a very hacky hack for announcement group messages, why is it pn anyway?
	if extraParams.addressingMode != "" {
		attrs["addressing_mode"] = string(extraParams.addressingMode)
	}
	if editAttr := getEditAttribute(message); editAttr != "" {
		attrs["edit"] = string(editAttr)
		encAttrs["decrypt-fail"] = string(events.DecryptFailHide)
	}
	if msgType == "reaction" || message.GetPollUpdateMessage() != nil {
		encAttrs["decrypt-fail"] = string(events.DecryptFailHide)
	}

	start = time.Now()
	participantNodes, includeIdentity := cli.encryptMessageForDevices(
		ctx, allDevices, id, plaintext, dsmPlaintext, encAttrs,
	)
	timings.PeerEncrypt = time.Since(start)
	participantNode := waBinary.Node{
		Tag:     "participants",
		Content: participantNodes,
	}
	return &waBinary.Node{
		Tag:   "message",
		Attrs: attrs,
		Content: cli.getMessageContent(
			participantNode, message, attrs, includeIdentity, extraParams,
		),
	}, allDevices, nil
}

func marshalMessage(to types.JID, message *waE2E.Message) (plaintext, dsmPlaintext []byte, err error) {
	if message == nil && to.Server == types.NewsletterServer {
		return
	}
	plaintext, err = proto.Marshal(message)
	if err != nil {
		err = fmt.Errorf("failed to marshal message: %w", err)
		return
	}

	if to.Server != types.GroupServer && to.Server != types.NewsletterServer {
		dsmPlaintext, err = proto.Marshal(&waE2E.Message{
			DeviceSentMessage: &waE2E.DeviceSentMessage{
				DestinationJID: proto.String(to.String()),
				Message:        message,
			},
			MessageContextInfo: message.MessageContextInfo,
		})
		if err != nil {
			err = fmt.Errorf("failed to marshal message (for own devices): %w", err)
			return
		}
	}

	return
}

func (cli *Client) makeDeviceIdentityNode() waBinary.Node {
	deviceIdentity, err := proto.Marshal(cli.Store.Account)
	if err != nil {
		panic(fmt.Errorf("failed to marshal device identity: %w", err))
	}
	return waBinary.Node{
		Tag:     "device-identity",
		Content: deviceIdentity,
	}
}

func (cli *Client) encryptMessageForDevices(
	ctx context.Context,
	allDevices []types.JID,
	id string,
	msgPlaintext, dsmPlaintext []byte,
	encAttrs waBinary.Attrs,
) ([]waBinary.Node, bool) {
	ownJID := cli.getOwnID()
	ownLID := cli.getOwnLID()
	includeIdentity := false
	participantNodes := make([]waBinary.Node, 0, len(allDevices))
	var retryDevices, retryEncryptionIdentities []types.JID
	for _, jid := range allDevices {
		plaintext := msgPlaintext
		if (jid.User == ownJID.User || jid.User == ownLID.User) && dsmPlaintext != nil {
			if jid == ownJID {
				continue
			}
			plaintext = dsmPlaintext
		}
		encryptionIdentity := jid
		if jid.Server == types.DefaultUserServer {
			lidForPN, err := cli.Store.LIDs.GetLIDForPN(ctx, jid)
			if err != nil {
				cli.Log.Warnf("Failed to get LID for %s: %v", jid, err)
			} else if !lidForPN.IsEmpty() {
				cli.migrateSessionStore(ctx, jid, lidForPN)
				encryptionIdentity = lidForPN
			}
		}

		encrypted, isPreKey, err := cli.encryptMessageForDeviceAndWrap(
			ctx, plaintext, jid, encryptionIdentity, nil, encAttrs,
		)
		if errors.Is(err, ErrNoSession) {
			retryDevices = append(retryDevices, jid)
			retryEncryptionIdentities = append(retryEncryptionIdentities, encryptionIdentity)
			continue
		} else if err != nil {
			// TODO return these errors if it's a fatal one (like context cancellation or database)
			cli.Log.Warnf("Failed to encrypt %s for %s: %v", id, jid, err)
			continue
		}

		participantNodes = append(participantNodes, *encrypted)
		if isPreKey {
			includeIdentity = true
		}
	}
	if len(retryDevices) > 0 {
		bundles, err := cli.fetchPreKeys(ctx, retryDevices)
		if err != nil {
			cli.Log.Warnf("Failed to fetch prekeys for %v to retry encryption: %v", retryDevices, err)
		} else {
			for i, jid := range retryDevices {
				resp := bundles[jid]
				if resp.err != nil {
					cli.Log.Warnf("Failed to fetch prekey for %s: %v", jid, resp.err)
					continue
				}
				plaintext := msgPlaintext
				if (jid.User == ownJID.User || jid.User == ownLID.User) && dsmPlaintext != nil {
					plaintext = dsmPlaintext
				}
				encrypted, isPreKey, err := cli.encryptMessageForDeviceAndWrap(
					ctx, plaintext, jid, retryEncryptionIdentities[i], resp.bundle, encAttrs,
				)
				if err != nil {
					// TODO return these errors if it's a fatal one (like context cancellation or database)
					cli.Log.Warnf("Failed to encrypt %s for %s (retry): %v", id, jid, err)
					continue
				}
				participantNodes = append(participantNodes, *encrypted)
				if isPreKey {
					includeIdentity = true
				}
			}
		}
	}
	return participantNodes, includeIdentity
}

func (cli *Client) encryptMessageForDeviceAndWrap(
	ctx context.Context,
	plaintext []byte,
	wireIdentity,
	encryptionIdentity types.JID,
	bundle *prekey.Bundle,
	encAttrs waBinary.Attrs,
) (*waBinary.Node, bool, error) {
	node, includeDeviceIdentity, err := cli.encryptMessageForDevice(
		ctx, plaintext, encryptionIdentity, bundle, encAttrs,
	)
	if err != nil {
		return nil, false, err
	}
	return &waBinary.Node{
		Tag:     "to",
		Attrs:   waBinary.Attrs{"jid": wireIdentity},
		Content: []waBinary.Node{*node},
	}, includeDeviceIdentity, nil
}

func copyAttrs(from, to waBinary.Attrs) {
	for k, v := range from {
		to[k] = v
	}
}

func (cli *Client) encryptMessageForDevice(
	ctx context.Context,
	plaintext []byte,
	to types.JID,
	bundle *prekey.Bundle,
	extraAttrs waBinary.Attrs,
) (*waBinary.Node, bool, error) {
	fmt.Printf("DEBUG GREETINGS: encryptMessageForDevice called with to=%s, bundle=%v\n", to, bundle != nil)
	builder := session.NewBuilderFromSignal(cli.Store, to.SignalAddress(), pbSerializer)
	if bundle != nil {
		cli.Log.Debugf("Processing prekey bundle for %s", to)
		err := builder.ProcessBundle(ctx, bundle)
		if cli.AutoTrustIdentity && errors.Is(err, signalerror.ErrUntrustedIdentity) {
			cli.Log.Warnf("Got %v error while trying to process prekey bundle for %s, clearing stored identity and retrying", err, to)
			err = cli.clearUntrustedIdentity(ctx, to)
			if err != nil {
				return nil, false, fmt.Errorf("failed to clear untrusted identity: %w", err)
			}
			err = builder.ProcessBundle(ctx, bundle)
		}
		if err != nil {
			return nil, false, fmt.Errorf("failed to process prekey bundle: %w", err)
		}
	} else if contains, err := cli.Store.ContainsSession(ctx, to.SignalAddress()); err != nil {
		fmt.Printf("DEBUG GREETINGS: Session check error for %s: %v\n", to.SignalAddress(), err)
		return nil, false, err
	} else if !contains {
<<<<<<< HEAD
		fmt.Printf("DEBUG GREETINGS: No session found for %s (address: %s)\n", to, to.SignalAddress())
		return nil, false, ErrNoSession
	} else {
		fmt.Printf("DEBUG GREETINGS: Session exists for %s (address: %s)\n", to, to.SignalAddress())
=======
		return nil, false, fmt.Errorf("%w with %s", ErrNoSession, to.SignalAddress().String())
>>>>>>> 2b269a5d
	}
	cipher := session.NewCipher(builder, to.SignalAddress())
	ciphertext, err := cipher.Encrypt(ctx, padMessage(plaintext))
	if err != nil {
		fmt.Printf("DEBUG GREETINGS: Cipher encryption failed for %s: %v\n", to, err)
		return nil, false, fmt.Errorf("cipher encryption failed: %w", err)
	}

	encAttrs := waBinary.Attrs{
		"v":    "2",
		"type": "msg",
	}
	if ciphertext.Type() == protocol.PREKEY_TYPE {
		encAttrs["type"] = "pkmsg"
	}
	copyAttrs(extraAttrs, encAttrs)

	includeDeviceIdentity := encAttrs["type"] == "pkmsg" && cli.MessengerConfig == nil
	fmt.Printf("DEBUG GREETINGS: Successfully encrypted message for %s\n", to)
	return &waBinary.Node{
		Tag:     "enc",
		Attrs:   encAttrs,
		Content: ciphertext.Serialize(),
	}, includeDeviceIdentity, nil
}<|MERGE_RESOLUTION|>--- conflicted
+++ resolved
@@ -1288,14 +1288,7 @@
 		fmt.Printf("DEBUG GREETINGS: Session check error for %s: %v\n", to.SignalAddress(), err)
 		return nil, false, err
 	} else if !contains {
-<<<<<<< HEAD
-		fmt.Printf("DEBUG GREETINGS: No session found for %s (address: %s)\n", to, to.SignalAddress())
-		return nil, false, ErrNoSession
-	} else {
-		fmt.Printf("DEBUG GREETINGS: Session exists for %s (address: %s)\n", to, to.SignalAddress())
-=======
 		return nil, false, fmt.Errorf("%w with %s", ErrNoSession, to.SignalAddress().String())
->>>>>>> 2b269a5d
 	}
 	cipher := session.NewCipher(builder, to.SignalAddress())
 	ciphertext, err := cipher.Encrypt(ctx, padMessage(plaintext))
