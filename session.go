--- conflicted
+++ resolved
@@ -153,11 +153,7 @@
 
 /*
 SetClientVersion sets WhatsApp client version
-<<<<<<< HEAD
-Default value is 0.3.4479
-=======
 Default value is 0.4.1307
->>>>>>> c1ae510b
 */
 func (wac *Conn) SetClientVersion(major int, minor int, patch int) {
 	waVersion = []int{major, minor, patch}
